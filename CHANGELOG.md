# MultiQC Version History

## MultiQC v1.15dev

### MultiQC updates

### New Modules

### Module updates

<<<<<<< HEAD
- **Cell Ranger**
  - Bugfix: avoid `KeyError` exception when parsing Cell Ranger 7.x web_summary.html
=======
- **RSeQC**
  - Fix `ZeroDivisionError` error for `bam_stat` results when there are 0 reads ([#1735](https://github.com/ewels/MultiQC/issues/1735))
>>>>>>> 8c3fff24

## [MultiQC v1.14](https://github.com/ewels/MultiQC/releases/tag/v1.14) - 2023-01-08

### MultiQC new features

- Rewrote the `Dockerfile` to build multi-arch images (amd64 + arm), run through a non-privileged user and build tools for non precompiled python binaries ([#1541](https://github.com/ewels/MultiQC/pull/1541), [#1541](https://github.com/ewels/MultiQC/pull/1541))
- Add a new lint test to check that colour scale names are valid ([#1835](https://github.com/ewels/MultiQC/pull/1835))
- Update github actions to run tests on a single module if it is the only file affected by the PR ([#915](https://github.com/ewels/MultiQC/issues/915))
- Add CI testing for Python 3.10 and 3.11
- Optimize line-graph generation to remove an n^2 loop ([#1668](https://github.com/ewels/MultiQC/pull/1668))
- Parsing output file column headers is much faster.

### MultiQC code cleanup

- Remove Python 2-3 compatability `from __future__` imports
- Remove unused `#!/usr/bin/env python` hashbangs from module files
- Add new code formatting tool [isort](https://pycqa.github.io/isort/) to standardise the order and formatting of Python module imports
- Add [Pycln](https://hadialqattan.github.io/pycln/#/) pre-commit hook to remove unused imports

### MultiQC updates

- Bugfix: Make `config.data_format` work again ([#1722](https://github.com/ewels/MultiQC/issues/1722))
- Bump minimum version of Jinja2 to `>=3.0.0` ([#1642](https://github.com/ewels/MultiQC/issues/1642))
- Disable search progress bar if running with `--quiet` or `--no-ansi` ([#1638](https://github.com/ewels/MultiQC/issues/1638))
- Allow path filters without full paths by trying to prefix analysis dir when filtering ([#1308](https://github.com/ewels/MultiQC/issues/1308))
- Fix sorting of table columns with text values
- Don't crash if a barplot is given an empty list of categories ([#1540](https://github.com/ewels/MultiQC/issues/1540))
- New logos! MultiQC is now developed and maintained at [Seqera Labs](https://seqera.io/). Updated logos and email addresses accordingly.

### New Modules

- [**Anglerfish**](https://github.com/remiolsen/anglerfish)
  - A tool designed to assess pool balancing, contamination and insert sizes of Illumina library dry runs on Oxford Nanopore data.
- [**BBDuk**](https://jgi.doe.gov/data-and-tools/software-tools/bbtools/bb-tools-user-guide/bbduk-guide/)
  - Combines most common data-quality-related trimming, filtering, and masking operations via kmers into a single high-performance tool.
- [**Cell Ranger**](https://support.10xgenomics.com/single-cell-gene-expression/software/pipelines/latest/what-is-cell-ranger)
  - Works with data from 10X Genomics Chromium. Processes Chromium single cell data to align reads, generate feature-barcode matrices, perform clustering and other secondary analysis, and more.
  - New MultiQC module parses Cell Ranger quality reports from VDJ and count analysis
- [**DIAMOND**](https://github.com/bbuchfink/diamond)
  - A high-throughput program for aligning DNA reads or protein sequences against a protein reference database.
- [**DRAGEN-FastQC**](https://www.illumina.com/products/by-type/informatics-products/dragen-bio-it-platform.html)
  - Illumina Bio-IT Platform that uses FPGA for accelerated primary and secondary analysis
  - Finally merged the epic 2.5-year-old pull request, with 3.5k new lines of code.
  - Please report any bugs you find!
- [**Filtlong**](https://github.com/rrwick/Filtlong)
  - A tool for filtering long reads by quality.
- [**GoPeaks**](https://github.com/maxsonBraunLab/gopeaks)
  - GoPeaks is used to call peaks in CUT&TAG/CUT&RUN datasets.
- [**HiFiasm**](https://github.com/chhylp123/hifiasm)
  - A haplotype-resolved assembler for accurate Hifi reads
- [**HUMID**](https://github.com/jfjlaros/dedup)
  - HUMID is a tool to quickly and easily remove duplicate reads from FastQ files, with or without UMIs.
- [**mOTUs**](https://motu-tool.org/)
  - Microbial profiling through marker gene (MG)-based operational taxonomic units (mOTUs)
- [**Nextclade**](https://github.com/nextstrain/nextclade)
  - Tool that assigns clades to SARS-CoV-2 samples
- [**Porechop**](https://github.com/rrwick/Porechop)
  - A tool for finding and removing adapters from Oxford Nanopore reads
- [**PRINSEQ++**](https://github.com/Adrian-Cantu/PRINSEQ-plus-plus)
  - PRINSEQ++ is a C++ of `prinseq-lite.pl` program for filtering, reformating or trimming genomic and metagenomic sequence data.
- [**UMI-tools**](https://umi-tools.readthedocs.io)
  - Work with Unique Molecular Identifiers (UMIs) / Random Molecular Tags (RMTs) and single cell RNA-Seq cell barcodes.

### Module updates

- **Bcftools stats**
  - Bugfix: Do not show empty bcftools stats variant depth plots ([#1777](https://github.com/ewels/MultiQC/pull/1777))
  - Bugfix: Avoid exception when `PSC nMissing` column is not present ([#1832](https://github.com/ewels/MultiQC/issues/1832))
- **BclConvert**
  - Handle single-end read data correctly when setting cluster length instead of always assuming paired-end reads ([#1697](https://github.com/ewels/MultiQC/issues/1697))
  - Handle different R1 and R2 read-lengths correctly instead of assuming they are the same ([#1774](https://github.com/ewels/MultiQC/issues/1774))
  - Handle single-index paired-end data correctly
  - Added a config option to enable the creation of barplots with undetermined barcodes (`create_unknown_barcode_barplots` with `False` as default) ([#1709](https://github.com/ewels/MultiQC/pull/1709))
- **BUSCO**
  - Update BUSCO pass/warning/fail scheme to be more clear for users
- **Bustools**
  - Show median reads per barcode statistic
- **Custom content**
  - Create a report even if there's only Custom Content General Stats there
  - Attempt to cooerce line / scatter x-axes into floats so as not to lose labels ([#1242](https://github.com/ewels/MultiQC/issues/1242))
  - Multi-sample line-graph TSV files that have no sample name in row 1 column 1 now use row 1 as x-axis labels ([#1242](https://github.com/ewels/MultiQC/issues/1242))
- **fastp**
  - Add total read count (after filtering) to general stats table ([#1744](https://github.com/ewels/MultiQC/issues/1744))
  - Don't crash for invalid JSON files ([#1652](https://github.com/ewels/MultiQC/issues/1652))
- **FastQC**
  - Report median read-length for fastqc in addition to mean ([#1745](https://github.com/ewels/MultiQC/pull/1745))
- **Kaiju**
  - Don't crash if we don't have any data for the top-5 barplot ([#1540](https://github.com/ewels/MultiQC/issues/1540))
- **Kallisto**
  - Fix `ZeroDivisionError` when a sample has zero reads ([#1746](https://github.com/ewels/MultiQC/issues/1746))
- **Kraken**
  - Fix duplicate heatmap to account for missing taxons ([#1779](https://github.com/ewels/MultiQC/pull/1779))
  - Make heatmap full width
  - Handle empty kreports gracefully ([#1637](https://github.com/ewels/MultiQC/issues/1637))
  - Fix regex error with very large numbers of unclassified reads ([#1639](https://github.com/ewels/MultiQC/pull/1639))
- **malt**
  - Fixed division by 0 in malt module ([#1683](https://github.com/ewels/MultiQC/issues/1683))
- **miRTop**
  - Avoid `KeyError` - don't assume all fields present in logs ([#1778](https://github.com/ewels/MultiQC/issues/1778))
- **Mosdepth**
  - Don't pad the General Stats table with zeros for missing data ([#1810](https://github.com/ewels/MultiQC/pull/1810))
- **Picard**
  - HsMetrics: Allow custom columns in General Stats too, with `HsMetrics_genstats_table_cols` and `HsMetrics_genstats_table_cols_hidden`
- **Qualimap**
  - Added additional columns in general stats for BamQC results that displays region on-target stats if region bed has been supplied (hidden by default) ([#1798](https://github.com/ewels/MultiQC/pull/1798))
  - Bugfix: Remove General Stats rows for filtered samples ([#1780](https://github.com/ewels/MultiQC/issues/1780))
- **RSeQC**
  - Update `geneBody_coverage` to plot normalized coverages using a similar formula to that used by RSeQC itself ([#1792](https://github.com/ewels/MultiQC/pull/1792))
- **Sambamba Markdup**
  - Catch zero division in sambamba markdup ([#1654](https://github.com/ewels/MultiQC/issues/1654))
- **Samtools**
  - Added additional column for `flagstat` that displays percentage of mapped reads in a bam (hidden by default) ([#1733](https://github.com/ewels/MultiQC/issues/1733))
- **VEP**
  - Don't crash with `ValueError` if there are zero variants ([#1681](https://github.com/ewels/MultiQC/issues/1681))

## [MultiQC v1.13](https://github.com/ewels/MultiQC/releases/tag/v1.13) - 2022-09-08

### MultiQC updates

- Major spruce of the command line help, using the new [rich-click](https://github.com/ewels/rich-click) package
- Drop some of the Python 2k compatability code (eg. custom requirements)
- Improvements for running MultiQC in a Python environment, such as a Jupyter Notebook or script
  - Fixed bug raised when removing logging file handlers between calls that arose when configuring the root logger with dictConfig ([#1643](https://github.com/ewels/MultiQC/issues/1643))
- Added new config option `custom_table_header_config` to override any config for any table header
- Fixed edge-case bug in custom content where a `description` that doesn't terminate in `.` gave duplicate section descriptions.
- Tidied the verbose log to remove some very noisy statements and add summaries for skipped files in the search
- Add timezone to time in reports
- Add nix flake support
- Added automatic tweet about new releases
- Breaking: Removed `--cl_config` option. Please use `--cl-config` instead.

### Module updates

- **AdapterRemoval**
  - Finally merge a fix for counts of reads that are discarded/collapsed ([#1647](https://github.com/ewels/MultiQC/issues/1647))
- **VEP**
  - Fixed bug when `General Statistics` have a value of `-` ([#1656](https://github.com/ewels/MultiQC/pull/1656))
- **Custom content**
  - Only set id for custom content when id not set by metadata ([#1629](https://github.com/ewels/MultiQC/issues/1629))
  - Fix bug where module wouldn't run if all content was within a MultiQC config file ([#1686](https://github.com/ewels/MultiQC/issues/1686))
  - Fix crash when `info` isn't set ([#1688](https://github.com/ewels/MultiQC/issues/1688))
- **Nanostat**
  - Removed HTML escaping of special characters in the log to fix bug in jinja2 v3.10 removing `jinja2.escape()` ([#1659](https://github.com/ewels/MultiQC/pull/1659))
  - Fix bug where module would crash if input does not contain quality scores ([#1717](https://github.com/ewels/MultiQC/issues/1717))
- **Pangolin**
  - Updated module to handle outputs from Pangolin v4 ([#1660](https://github.com/ewels/MultiQC/pull/1660))
- **Somalier**
  - Handle zero mean X depth in _Sex_ plot ([#1670](https://github.com/ewels/MultiQC/pull/1670))
- **Fastp**
  - Include low complexity and too long reads in filtering bar chart
- **miRTop**
  - Fix module crashing when `ref_miRNA_sum` is missing in file. ([#1712](https://github.com/ewels/MultiQC/issues/1712))
  - Fix module crashing due to zero division ([#1719](https://github.com/ewels/MultiQC/issues/1719))
- **FastQC**
  - Fixed error when parsing duplicate ratio when there is `nan` values in the report. ([#1725](https://github.com/ewels/MultiQC/pull/1725))

## [MultiQC v1.12](https://github.com/ewels/MultiQC/releases/tag/v1.12) - 2022-02-08

### MultiQC - new features

- Added option to customise default plot height in plot config ([#1432](https://github.com/ewels/MultiQC/issues/1432))
- Added `--no-report` flag to skip report generation ([#1462](https://github.com/ewels/MultiQC/issues/1462))
- Added support for priting tool DOI in report sections ([#1177](https://github.com/ewels/MultiQC/issues/1177))
- Added support for `--custom-css-file` / `config.custom_css_files` option to include custom CSS in the final report ([#1573](https://github.com/ewels/MultiQC/pull/1573))
- New plot config option `labelSize` to customise font size for axis labels in flat MatPlotLib charts ([#1576](https://github.com/ewels/MultiQC/pull/1576))
- Added support for customising table column names ([#1255](https://github.com/ewels/MultiQC/issues/1255))

### MultiQC - updates

- MultiQC now skips modules for which no files were found - gives a small performance boost ([#1463](https://github.com/ewels/MultiQC/issues/1463))
- Improvements for running MultiQC in a Python environment, such as a Jupyter Notebook or script
  - Fixed logger bugs when calling `multiqc.run` multiple times by removing logging file handlers between calls ([#1141](https://github.com/ewels/MultiQC/issues/1141))
  - Init/reset global state between runs ([#1596](https://github.com/ewels/MultiQC/pull/1596))
- Added commonly missing functions to several modules ([#1468](https://github.com/ewels/MultiQC/issues/1468))
- Wrote new script to check for the above function calls that should be in every module (`.github/workflows/code_checks.py`), runs on GitHub actions CI
- Make table _Conditional Formatting_ work at table level as well as column level. ([#761](https://github.com/ewels/MultiQC/issues/761))
- CSS Improvements to make printed reports more attractive / readable ([#1579](https://github.com/ewels/MultiQC/pull/1579))
- Fixed a problem with numeric filenames ([#1606](https://github.com/ewels/MultiQC/issues/1606))
- Fixed nasty bug where line charts with a categorical x-axis would take categories from the last sample only ([#1568](https://github.com/ewels/MultiQC/issues/1568))
- Ignore any files called `multiqc_data.json` ([#1598](https://github.com/ewels/MultiQC/issues/1598))
- Check that the config `path_filters` is a list, convert to list if a string is supplied ([#1539](https://github.com/ewels/MultiQC/issues/1539))

### New Modules

- [**CheckQC**](https://github.com/Molmed/checkQC)
  - A program designed to check a set of quality criteria against an Illumina runfolder
- [**pbmarkdup**](https://github.com/PacificBiosciences/pbmarkdup)
  - Mark duplicate reads from PacBio sequencing of an amplified library
- [**WhatsHap**](https://whatshap.readthedocs.io)
  - WhatsHap is a software for phasing genomic variants using DNA sequencing reads

### Module feature additions

- **BBMap**
  - Added handling for `qchist` output ([#1021](https://github.com/ewels/MultiQC/issues/1021))
- **bcftools**
  - Added a plot with samplewise number of sites, Ts/Tv, number of singletons and sequencing depth ([#1087](https://github.com/ewels/MultiQC/issues/1087))
- **Mosdepth**
  - Added mean coverage [#1566](https://github.com/ewels/MultiQC/issues/1566)
- **NanoStat**
  - Recognize FASTA and FastQ report flavors ([#1547](https://github.com/ewels/MultiQC/issues/1547))

### Module updates

- **BBMap**
  - Correctly handle adapter stats files with additional columns ([#1556](https://github.com/ewels/MultiQC/issues/1556))
- **bclconvert**
  - Handle change in output format in v3.9.3 with new `Quality_Metrics.csv` file ([#1563](https://github.com/ewels/MultiQC/issues/1563))
- **bowtie**
  - Minor update to handle new log wording in bowtie v1.3.0 ([#1615](https://github.com/ewels/MultiQC/issues/1615))
- **CCS**
  - Tolerate compound IDs generated by pbcromwell ccs in the general statistics ([#1486](https://github.com/ewels/MultiQC/pull/1486))
  - Fix report parsing. Update test on attributes ids ([#1583](https://github.com/ewels/MultiQC/issues/1583))
- **Custom content**
  - Fixed module failing when writing data to file if there is a `/` in the section name ([#1515](https://github.com/ewels/MultiQC/issues/1515))
  - Use filename for section header in files with no headers ([#1550](https://github.com/ewels/MultiQC/issues/1550))
  - Sort custom content bargraph data by default ([#1412](https://github.com/ewels/MultiQC/issues/1412))
  - Always save `custom content` data to file with a name reflecting the section name. ([#1194](https://github.com/ewels/MultiQC/issues/1194))
- **DRAGEN**
  - Fixed bug in sample name regular expression ([#1537](https://github.com/ewels/MultiQC/pull/1537))
- **Fastp**
  - Fixed % pass filter statistics ([#1574](https://github.com/ewels/MultiQC/issues/1574))
- **FastQC**
  - Fixed several bugs occuring when FastQC sections are skipped ([#1488](https://github.com/ewels/MultiQC/issues/1488), [#1533](https://github.com/ewels/MultiQC/issues/1533))
  - Clarify general statistics table header for length
- **goleft/indexcov**
  - Fix `ZeroDivisionError` if no bins are found ([#1586](https://github.com/ewels/MultiQC/issues/1586))
- **HiCPro**
  - Better handling of errors when expected data keys are not found ([#1366](https://github.com/ewels/MultiQC/issues/1366))
- **Lima**
  - Move samples that have been renamed using `--replace-names` into the _General Statistics_ table ([#1483](https://github.com/ewels/MultiQC/pull/1483))
- **miRTrace**
  - Replace hardcoded RGB colours with Hex to avoid errors with newer versions of matplotlib ([#1263](https://github.com/ewels/MultiQC/pull/1263))
- **Mosdepth**
  - Fixed issue [#1568](https://github.com/ewels/MultiQC/issues/1568)
  - Fixed a bug when reporting per contig coverage
- **Picard**
  - Update `ExtractIlluminaBarcodes` to recognise more log patterns in newer versions of Picard ([#1611](https://github.com/ewels/MultiQC/pull/1611))
- **Qualimap**
  - Fix `ZeroDivisionError` in `QM_RNASeq` and skip genomic origins plot if no aligned reads are found ([#1492](https://github.com/ewels/MultiQC/issues/1492))
- **QUAST**
  - Clarify general statistics table header for length
- **RSeQC**
  - Fixed minor bug in new TIN parsing where the sample name was not being correctly cleaned ([#1484](https://github.com/ewels/MultiQC/issues/1484))
  - Fixed bug in the `junction_saturation` submodule ([#1582](https://github.com/ewels/MultiQC/issues/1582))
  - Fixed bug where empty files caused `tin` submodule to crash ([#1604](https://github.com/ewels/MultiQC/issues/1604))
  - Fix bug in `read_distribution` for samples with zero tags ([#1571](https://github.com/ewels/MultiQC/issues/1571))
- **Sambamba**
  - Fixed issue with a change in the format of output from `sambamba markdup` 0.8.1 ([#1617](https://github.com/ewels/MultiQC/issues/1617))
- **Skewer**
  - Fix `ZeroDivisionError` if no available reads are found ([#1622](https://github.com/ewels/MultiQC/issues/1622))
- **Somalier**
  - Plot scaled X depth instead of mean for _Sex_ plot ([#1546](https://github.com/ewels/MultiQC/issues/1546))
- **VEP**
  - Handle table cells containing `-` instead of numbers ([#1597](https://github.com/ewels/MultiQC/issues/1597))

## [MultiQC v1.11](https://github.com/ewels/MultiQC/releases/tag/v1.11) - 2021-07-05

### MultiQC new features

- New interactive slider controls for controlling heatmap colour scales ([#1427](https://github.com/ewels/MultiQC/issues/1427))
- Added new `--replace-names` / config `sample_names_replace` option to replace sample names during report generation
- Added `use_filename_as_sample_name` config option / `--fn_as_s_name` command line flag ([#949](https://github.com/ewels/MultiQC/issues/949), [#890](https://github.com/ewels/MultiQC/issues/890), [#864](https://github.com/ewels/MultiQC/issues/864), [#998](https://github.com/ewels/MultiQC/issues/998), [#1390](https://github.com/ewels/MultiQC/issues/1390))
  - Forces modules to use the log filename for the sample identifier, even if the module usually takes this from the file contents
  - Required a change to the `clean_s_name()` function arguments. All core MultiQC modules updated to reflect this.
  - Should be backwards compatible for custom modules. To adopt new behaviour, supply `f` instead of `f["root"]` as the second argument.
  - See the documenation for details: [Using log filenames as sample names](https://multiqc.info/docs/#using-log-filenames-as-sample-names) and [Custom sample names](https://multiqc.info/docs/#custom-sample-names).

### MultiQC updates

- Make the module crash tracebacks much prettier using `rich`
- Refine the cli log output a little (nicely formatted header line + drop the `[INFO]`)
- Added docs describing tools for downstream analysis of MultiQC outputs.
- Added CI tests for Python 3.9, pinned `networkx` package to `>=2.5.1` ([#1413](https://github.com/ewels/MultiQC/issues/1413))
- Added patterns to `config.fn_ignore_paths` to avoid error with parsing installation dir / singularity cache ([#1416](https://github.com/ewels/MultiQC/issues/1416))
- Print a log message when flat-image plots are used due to sample size surpassing `plots_flat_numseries` config ([#1254](https://github.com/ewels/MultiQC/issues/1254))
- Fix the `mqc_colours` util function to lighten colours even when passing categorical or single-length lists.
- Bugfix for Custom Content, using YAML configuration (eg. section headers) for images should now work

### New Modules

- [**BclConvert**](https://support.illumina.com/sequencing/sequencing_software/bcl-convert.html)
  - Tool that converts / demultiplexes Illumina Binary Base Call (BCL) files to FASTQ files
- [**Bustools**](https://bustools.github.io/)
  - Tools for working with BUS files
- [**ccs**](https://github.com/PacificBiosciences/ccs)
  - Generate highly accurate single-molecule consensus reads from PacBio data
- [**GffCompare**](https://ccb.jhu.edu/software/stringtie/gffcompare.shtml)
  - GffCompare can annotate and estimate accuracy of one or more GFF files compared with a reference annotation.
- [**Lima**](https://github.com/PacificBiosciences/barcoding)
  - The PacBio Barcode Demultiplexer
- [**NanoStat**](https://github.com/wdecoster/nanostat)
  - Calculate various statistics from a long read sequencing datasets
- [**ODGI**](https://github.com/pangenome/odgi)
  - Optimized dynamic genome/graph implementation
- [**Pangolin**](https://github.com/cov-lineages/pangolin)
  - Added MultiQC support for Pangolin, the tool that determines SARS-CoV-2 lineages
- [**Sambamba Markdup**](https://lomereiter.github.io/sambamba/docs/sambamba-markdup.html)
  - Added MultiQC module to add duplicate rate calculated by Sambamba Markdup.
- [**Snippy**](https://github.com/tseemann/snippy)
  - Rapid haploid variant calling and core genome alignment.
- [**VEP**](https://www.ensembl.org/info/docs/tools/vep/index.html)
  - Added MultiQC module to add summary statistics of Ensembl VEP annotations.
  - Handle error from missing variants in VEP stats file. ([#1446](https://github.com/ewels/MultiQC/issues/1446))

### Module feature additions

- **Cutadapt**
  - Added support for linked adapters [#1329](https://github.com/ewels/MultiQC/issues/1329)]
  - Parse whether trimming was 5' or 3' for _Lengths of Trimmed Sequences_ plot where possible
- **Mosdepth**
  - Include or exclude contigs based on patterns for coverage-per-contig plots
- **Picard**
  - Add support for `CollectIlluminaBasecallingMetrics`, `CollectIlluminaLaneMetrics`, `ExtractIlluminaBarcodes` and `MarkIlluminaAdapters` ([#1336](https://github.com/ewels/MultiQC/pull/1336))
  - New `insertsize_xmax` configuration option to limit the plotted maximum insert size for `InsertSizeMetrics`
- **Qualimap**
  - Added new percentage coverage plot in `QM_RNASeq` ([#1258](https://github.com/ewels/MultiQC/issues/1258))
- **RSeQC**
  - Added a long-requested submodule to support showing the [**TIN**](http://rseqc.sourceforge.net/#tin-py) (Transcript Integrity Number) ([#737](https://github.com/ewels/MultiQC/issues/737))

### Module updates

- **biscuit**
  - Duplicate Rate and Cytosine Retention tables are now bargraphs.
  - Refactor code to only calculate alignment statistics once.
  - Fixed bug where cytosine retentions values would not be properly read if in scientific notation.
- **bcl2fastq**
  - Added sample name cleaning so that prepending directories with the `-d` flag works properly.
- **Cutadapt**
  - Plot filtered reads even when no filtering category is found ([#1328](https://github.com/ewels/MultiQC/issues/1328))
  - Don't take the last command line string for the sample name if it looks like a command-line flag ([#949](https://github.com/ewels/MultiQC/issues/949))
- **Dragen**
  - Handled MultiQC crashing when run on single-end output from Dragen ([#1374](https://github.com/ewels/MultiQC/issues/1374))
- **fastp**
  - Handle a `ZeroDivisionError` if there are zero reads ([#1444](https://github.com/ewels/MultiQC/issues/1444))
- **FastQC**
  - Added check for if `overrepresented_sequences` is missing from reports ([#1281](https://github.com/ewels/MultiQC/issues/1444))
- **Flexbar**
  - Fixed bug where reports with 0 reads would crash MultiQC ([#1407](https://github.com/ewels/MultiQC/issues/1407))
- **Kraken**
  - Handle a `ZeroDivisionError` if there are zero reads ([#1440](https://github.com/ewels/MultiQC/issues/1440))
  - Updated search patterns to handle edge case ([#1428](https://github.com/ewels/MultiQC/issues/1428))
- **Mosdepth**
  - Show barplot instead of line graph for coverage-per-contig plot if there is only one contig.
- **Picard**
  - `RnaSeqMetrics` - fix assignment barplot labels to say bases instead of reads ([#1408](https://github.com/ewels/MultiQC/issues/1408))
  - `CrosscheckFingerprints` - fix bug where LOD threshold was not detected when invoked with "new" picard cli style. fixed formatting bug ([#1414](https://github.com/ewels/MultiQC/issues/1414))
  - Made checker for comma as decimal separator in `HsMetrics` more robust ([#1296](https://github.com/ewels/MultiQC/issues/1296))
- **qc3C**
  - Updated module to not fail on older field names.
- **Qualimap**
  - Fixed wrong units in tool tip label ([#1258](https://github.com/ewels/MultiQC/issues/1258))
- **QUAST**
  - Fixed typo causing wrong number of contigs being displayed ([#1442](https://github.com/ewels/MultiQC/issues/1442))
- **Sentieon**
  - Handled `ZeroDivisionError` when input files have zero reads ([#1420](https://github.com/ewels/MultiQC/issues/1420))
- **RSEM**
  - Handled `ZeroDivisionError` when input files have zero reads ([#1040](https://github.com/ewels/MultiQC/issues/1040))
- **RSeQC**
  - Fixed double counting of some categories in `read_distribution` bar graph. ([#1457](https://github.com/ewels/MultiQC/issues/1457))

## [MultiQC v1.10.1](https://github.com/ewels/MultiQC/releases/tag/v1.10.1) - 2021-04-01

### MultiQC updates

- Dropped the `Skipping search pattern` log message from a warning to debug
- Moved directory prepending with `-d` back to before sample name cleaning (as it was before v1.7) ([#1264](https://github.com/ewels/MultiQC/issues/1264))
- If linegraph plot data goes above `ymax`, only _discard_ the data if the line doesn't come back again ([#1257](https://github.com/ewels/MultiQC/issues/1257))
- Allow scientific notation numbers in colour scheme generation
  - Fixed bug with very small minimum numbers that only revelead itself after a bugfix done in the v1.10 release
- Allow `top_modules` to be specified as empty dicts ([#1274](https://github.com/ewels/MultiQC/issues/1274))
- Require at least `rich` version `9.4.0` to avoid `SpinnerColumn` `AttributeError` ([#1393](https://github.com/ewels/MultiQC/issues/1393))
- Properly ignore `.snakemake` folders as intended ([#1395](https://github.com/ewels/MultiQC/issues/1395))

#### Module updates

- **bcftools**
  - Fixed bug where `QUAL` value `.` would crash MultiQC ([#1400](https://github.com/ewels/MultiQC/issues/1400))
- **bowtie2**
  - Fix bug where HiSAT2 paired-end bar plots were missing unaligned reads ([#1230](https://github.com/ewels/MultiQC/issues/1230))
- **Deeptools**
  - Handle `plotProfile` data where no upstream / downstream regions have been calculated around genes ([#1317](https://github.com/ewels/MultiQC/issues/1317))
  - Fix `IndexError` caused by mysterious `-1` in code.. ([#1275](https://github.com/ewels/MultiQC/issues/1275))
- **FastQC**
  - Replace `NaN` with `0` in the _Per Base Sequence Content_ plot to avoid crashing the plot ([#1246](https://github.com/ewels/MultiQC/issues/1246))
- **Picard**
  - Fixed bug in `ValidateSamFile` module where additional whitespace at the end of the file would cause MultiQC to crash ([#1397](https://github.com/ewels/MultiQC/issues/1397))
- **Somalier**
  - Fixed bug where using sample name cleaning in a config would trigger a `KeyError` ([#1234](https://github.com/ewels/MultiQC/issues/1234))

## [MultiQC v1.10](https://github.com/ewels/MultiQC/releases/tag/v1.10) - 2021-03-08

### Update for developers: Code linting

This is a big change for MultiQC developers. I have added automated code formatting and code linting
(style checks) to MultiQC. This helps to keep the MultiQC code base consistent despite having many
contributors and helps me to review pull-requests without having to consider whitespace.

Specifically, MultiQC now uses three main tools:

- [Black](https://github.com/psf/black) - Python Code
- [Prettier](https://prettier.io/) - Everything else (almost)
- [markdownlint-cli](https://github.com/igorshubovych/markdownlint-cli) - Stricter markdown rules

**All developers must run these tools when submitting changes via Pull-Requests!**
Automated CI tests now run with GitHub actions to check that all files pass the above tests.
If any files do not, that test will fail giving a red :x: next to the pull request.

For further information, please see the [documentation](https://multiqc.info/docs/#coding-with-multiqc).

### MultiQC updates

#### New MultiQC Features

- `--sample-filters` now also accepts `show_re` and `hide_re` in addition to `show` and `hide`. The `_re` options use regex, while the "normal" options use globbing.
- MultiQC config files now work with `.yml` file extension as well as `.yaml`
  - `.yaml` will take preference if both found.
- Section comments can now also be added for _General Statistics_
  - `section_comments: { general_stats: "My comment" }`
- New table header config option `bgcols` allows background colours for table cells with categorical data.
- New table header config options `cond_formatting_rules` and `cond_formatting_colours`
  - Comparable functionality to user config options `table_cond_formatting_rules` and `table_cond_formatting_colours`,
    allowes module developers to format table cell values as labels.
- New CI test looks for git merge markers in files
- Beautiful new [progress bar](https://rich.readthedocs.io/en/stable/progress.html) from the amazing [willmcgugan/rich](https://github.com/willmcgugan/rich) package.
- Added a bunch of new default sample name trimming suffixes ([see `8ac5c7b`](https://github.com/ewels/MultiQC/commit/8ac5c7b6e4ea6003ca2c9b681953ab3f22c5dd66))
- Added `timeout-minutes: 10` to the CI test workflow to check that changes aren't negatively affecting run time too much.
- New table header option `bars_zero_centrepoint` to treat `0` as zero width bars and plot bar length based on absolute values

#### New Modules

- [**EigenStratDatabaseTools**](https://github.com/TCLamnidis/EigenStratDatabaseTools)
  - Added MultiQC module to report SNP coverages from `eigenstrat_snp_coverage.py` in the general stats table.
- [**HOPS**](https://www.github.com/rhubler/HOPS)
  - Post-alignment ancient DNA analysis tool for MALT
- [**JCVI**](https://github.com/tanghaibao/jcvi)
  - Computes statistics on genome annotation.
- [**ngsderive**](https://github.com/stjudecloud/ngsderive)
  - Forensic analysis tool useful in backwards computing information from next-generation sequencing data.
- [**OptiType**](https://github.com/FRED-2/OptiType)
  - Precision HLA typing from next-generation sequencing data
- [**PURPLE**](https://github.com/hartwigmedical/hmftools/tree/master/purity-ploidy-estimator)
  - A purity, ploidy and copy number estimator for whole genome tumor data
- [**Pychopper**](https://github.com/nanoporetech/pychopper)
  - Identify, orient and trim full length Nanopore cDNA reads
- [**qc3C**](https://github.com/cerebis/qc3C)
  - Reference-free QC of Hi-C sequencing data
- [**Sentieon**](https://www.sentieon.com/products/)
  - Submodules added to catch Picard-based QC metrics files

#### Module updates

- **DRAGEN**
  - Fix issue where missing out fields could crash the module ([#1223](https://github.com/ewels/MultiQC/issues/1223))
  - Added support for whole-exome / targetted data ([#1290](https://github.com/ewels/MultiQC/issues/1290))
- **featureCounts**
  - Add support for output from [Rsubread](https://bioconductor.org/packages/release/bioc/html/Rsubread.html) ([#1022](https://github.com/ewels/MultiQC/issues/1022))
- **fgbio**
  - Fix `ErrorRateByReadPosition` to calculate `ymax` not just on the overall `error_rate`, but also specific base errors (ex. `a_to_c_error_rate`, `a_to_g_error_rate`, ...). ([#1215](https://github.com/ewels/MultiQC/pull/1251))
  - Fix `ErrorRateByReadPosition` plotted line names to no longer concatenate multiple read identifiers and no longer have off-by-one read numbering (ex. `Sample1_R2_R3` -> `Sample1_R2`) ([#[1304](https://github.com/ewels/MultiQC/pull/1304))
- **Fastp**
  - Fixed description for duplication rate (pre-filtering, not post) ([#[1313](https://github.com/ewels/MultiQC/pull/1313))
- **GATK**
  - Add support for the creation of a "Reported vs Empirical Quality" graph to the Base Recalibration module.
- **hap.py**
  - Updated module to plot both SNP and INDEL stats ([#1241](https://github.com/ewels/MultiQC/issues/1241))
- **indexcov**
  - Fixed bug when making the PED file plots ([#1265](https://github.com/ewels/MultiQC/issues/1265))
- **interop**
  - Added the `% Occupied` metric to `Read Metrics per Lane` table which is reported for NovaSeq and iSeq platforms.
- **Kaiju**
  - Fixed bug affecting inputs with taxa levels other than Phylum ([#1217](https://github.com/ewels/MultiQC/issues/1217))
  - Rework barplot, add top 5 taxons ([#1219](https://github.com/ewels/MultiQC/issues/1219))
- **Kraken**
  - Fix `ZeroDivisionError` ([#1276](https://github.com/ewels/MultiQC/issues/1276))
  - Add distinct minimizer heatmap for KrakenUniq style duplication information ([#1333](https://github.com/ewels/MultiQC/pull/1380))
- **MALT**
  - Fix y-axis labelling in bargraphs
- **MACS2**
  - Add number of peaks to the _General Statistics_ table.
- **mosdepth**
  - Enable prepending of directory to sample names
  - Display contig names in _Coverage per contig_ plot tooltip
- **Picard**
  - Fix `HsMetrics` bait percentage columns ([#1212](https://github.com/ewels/MultiQC/issues/1212))
  - Fix `ConvertSequencingArtifactToOxoG` files not being found ([#1310](https://github.com/ewels/MultiQC/issues/1310))
  - Make `WgsMetrics` histogram smoothed if more than 1000 data points (avoids huge plots that crash the browser)
  - Multiple new config options for `WgsMetrics` to customise coverage histogram and speed up MultiQC with very high coverage files.
  - Add additional datasets to Picard Alignment Summary ([#1293](https://github.com/ewels/MultiQC/issues/1293))
  - Add support for `CrosscheckFingerprints` ([#1327](https://github.com/ewels/MultiQC/issues/1327))
- **PycoQC**
  - Log10 x-axis for _Read Length_ plot ([#1214](https://github.com/ewels/MultiQC/issues/1214))
- **Rockhopper**
  - Fix issue with parsing genome names in Rockhopper summary files ([#1333](https://github.com/ewels/MultiQC/issues/1333))
  - Fix issue properly parsing multiple samples within a single Rockhopper summary file
- **Salmon**
  - Only try to generate a plot for fragment length if the data was found.
- **verifyBamID**
  - Fix `CHIP` value detection ([#1316](https://github.com/ewels/MultiQC/pull/1316)).

#### New Custom Content features

- General Stats custom content now gives a log message
- If `id` is not set in `JSON` or `YAML` files, it defaults to the sample name instead of just `custom_content`
- Data from `JSON` or `YAML` now has `data` keys (sample names) run through the `clean_s_name()` function to apply sample name cleanup
- Fixed minor bug which caused custom content YAML files with a string `data` type to not be parsed

#### Bug Fixes

- Disable preservation of timestamps / modes when copying temp report files, to help issues with network shares ([#1333](https://github.com/ewels/MultiQC/issues/1333))
- Fixed MatPlotLib warning: `FixedFormatter should only be used together with FixedLocator`
- Fixed long-standing min/max bug with shared minimum values for table columns using `shared_key`
- Made table colour schemes work with negative numbers (don't strip `-` from values when making scheme)

## [MultiQC v1.9](https://github.com/ewels/MultiQC/releases/tag/v1.9) - 2020-05-30

#### Dropped official support for Python 2

Python 2 had its [official sunset date](https://www.python.org/doc/sunset-python-2/)
on January 1st 2020, meaning that it will no longer be developed by the Python community.
Part of the [python.org statement](https://www.python.org/doc/sunset-python-2/) reads:

> That means that we will not improve it anymore after that day,
> even if someone finds a security problem in it.
> You should upgrade to Python 3 as soon as you can.

[Very many Python packages no longer support Python 2](https://python3statement.org/)
and it whilst the MultiQC code is currently compatible with both Python 2 and Python 3,
it is increasingly difficult to maintain compatibility with the dependency packages it
uses, such as MatPlotLib, numpy and more.

As of MultiQC version 1.9, **Python 2 is no longer officially supported**.
Automatic CI tests will no longer run with Python 2 and Python 2 specific workarounds
are no longer guaranteed.

Whilst it may be possible to continue using MultiQC with Python 2 for a short time by
pinning dependencies, MultiQC compatibility for Python 2 will now slowly drift and start
to break. If you haven't already, **you need to switch to Python 3 now**.

#### New MultiQC Features

- Now using [GitHub Actions](https://github.com/features/actions) for all CI testing
  - Dropped Travis and AppVeyor, everything is now just on GitHub
  - Still testing on both Linux and Windows, with multiple versions of Python
  - CI tests should now run automatically for anyone who forks the MultiQC repository
- Linting with `--lint` now checks line graphs as well as bar graphs
- New `gathered` template with no tool name sections ([#1119](https://github.com/ewels/MultiQC/issues/1119))
- Added `--sample-filters` option to add _show_/_hide_ buttons at the top of the report ([#1125](https://github.com/ewels/MultiQC/issues/1125))
  - Buttons control the report toolbox Show/Hide tool, filtering your samples
  - Allows reports to be pre-configured based on a supplied list of sample names at report-generation time.
- Line graphs can now have `Log10` buttons (same functionality as bar graphs)
- Importing and running `multiqc` in a script is now a _little_ Better
  - `multiqc.run` now returns the `report` and `config` as well as the exit code. This means that you can explore the MultiQC run time a little in the Python environment.
  - Much more refactoring is needed to make MultiQC as useful in Python scripts as it could be. Watch this space.
- If a custom module `anchor` is set using `module_order`, it's now used a bit more:
  - Prefixed to module _section_ IDs
  - Appended to files saved in `multiqc_data`
  - Should help to prevent duplicates requiring `-1` suffixes when running a module multiple times
- New heatmap plot config options `xcats_samples` and `ycats_samples`
  - If set to `False`, the report toolbox options (_highlight_, _rename_, _show/hide_) do not affect that axis.
  - Means that the _Show only matching samples_ report toolbox option works on FastQC Status Checks, for example ([#1172](https://github.com/ewels/MultiQC/issues/1172))
- Report header time and analysis paths can now be hidden
  - New config options `show_analysis_paths` and `show_analysis_time` ([#1113](https://github.com/ewels/MultiQC/issues/1113))
- New search pattern key `skip: true` to skip specific searches when modules look for a lot of different files (eg. Picard).
- New `--profile-runtime` command line option (`config.profile_runtime`) to give analysis of how long the report takes to be generated
  - Plots of the file search results and durations are added to the end of the MultiQC report as a special module called _Run Time_
  - A summary of the time taken for the major stages of MultiQC execution are printed to the command line log.
- New table config option `only_defined_headers`
  - Defaults to `true`, set to `false` to also show any data columns that are not defined as headers
  - Useful as allows table-wide defaults to be set with column-specific overrides
- New `module` key allowed for `config.extra_fn_clean_exts` and `config.fn_clean_exts`
  - Means you can limit the action of a sample name cleaning pattern to specific MultiQC modules ([#905](https://github.com/ewels/MultiQC/issues/905))

#### New Custom Content features

- Improve support for HTML files - now just end your HTML filename with `_mqc.html`
  - Native handling of HTML snippets as files, no MultiQC config or YAML file required.
  - Also with embedded custom content configuration at the start of the file as a HTML comment.
- Add ability to group custom-content files into report sections
  - Use the new `parent_id`, `parent_name` and `parent_description` config keys to group content together like a regular module ([#1008](https://github.com/ewels/MultiQC/issues/1008))
- Custom Content files can now be configured using `custom_data`, without giving search patterns or data
  - Allows you to set descriptions and nicer titles for images and other 'blunt' data types in reports ([#1026](https://github.com/ewels/MultiQC/issues/1026))
  - Allows configuration of custom content separately from files themselves (`tsv`, `csv`, `txt` formats) ([#1205](https://github.com/ewels/MultiQC/issues/1205))

#### New Modules

- [**DRAGEN**](https://www.illumina.com/products/by-type/informatics-products/dragen-bio-it-platform.html)
  - Illumina Bio-IT Platform that uses FPGA for secondary NGS analysis
- [**iVar**](https://github.com/andersen-lab/ivar)
  - Added support for iVar: a computational package that contains functions broadly useful for viral amplicon-based sequencing.
- [**Kaiju**](http://kaiju.binf.ku.dk/)
  - Fast and sensitive taxonomic classification for metagenomics
- [**Kraken**](https://ccb.jhu.edu/software/kraken2/)
  - K-mer matching tool for taxonomic classification. Module plots bargraph of counts for top-5 hits across each taxa rank. General stats summary.
- [**MALT**](https://uni-tuebingen.de/fakultaeten/mathematisch-naturwissenschaftliche-fakultaet/fachbereiche/informatik/lehrstuehle/algorithms-in-bioinformatics/software/malt/)
  - Megan Alignment Tool: Metagenomics alignment tool.
- [**miRTop**](https://github.com/miRTop/mirtop)
  - Command line tool to annotate miRNAs with a standard mirna/isomir naming (mirGFF3)
  - Module started by [@oneillkza](https://github.com/oneillkza/) and completed by [@FlorianThibord](https://github.com/FlorianThibord/)
- [**MultiVCFAnalyzer**](https://github.com/alexherbig/multivcfanalyzer)
  - Combining multiple VCF files into one coherent report and format for downstream analysis.
- **Picard** - new submodules for `QualityByCycleMetrics`, `QualityScoreDistributionMetrics` & `QualityYieldMetrics`
  - See [#1116](https://github.com/ewels/MultiQC/issues/1114)
- [**Rockhopper**](https://cs.wellesley.edu/~btjaden/Rockhopper/)
  - RNA-seq tool for bacteria, includes bar plot showing where features map.
- [**Sickle**](https://github.com/najoshi/sickle)
  - A windowed adaptive trimming tool for FASTQ files using quality
- [**Somalier**](https://github.com/brentp/somalier)
  - Relatedness checking and QC for BAM/CRAM/VCF for cancer, DNA, BS-Seq, exome, etc.
- [**VarScan2**](https://github.com/dkoboldt/varscan)
  - Variant calling and somatic mutation/CNV detection for next-generation sequencing data

#### Module updates

- **BISCUIT**
  - Major rewrite to work with new BISCUIT QC script (BISCUIT `v0.3.16+`)
    - This change breaks backwards-compatability with previous BISCUIT versions. If you are unable to upgrade BISCUIT, please use MultiQC v1.8.
  - Fixed error when missing data in log files ([#1101](https://github.com/ewels/MultiQC/issues/1101))
- **bcl2fastq**
  - Samples with multiple library preps (i.e barcodes) will now be handled correctly ([#1094](https://github.com/ewels/MultiQC/issues/1094))
- **BUSCO**
  - Updated log search pattern to match new format in v4 with auto-lineage detection option ([#1163](https://github.com/ewels/MultiQC/issues/1163))
- **Cutadapt**
  - New bar plot showing the proportion of reads filtered out for different criteria (eg. _too short_, _too many Ns_) ([#1198](https://github.com/ewels/MultiQC/issues/1198))
- **DamageProfiler**
  - Removes redundant typo in init name. This makes referring to the module's column consistent with other modules when customising general stats table.
- **DeDup**
  - Updates plots to make compatible with 0.12.6
  - Fixes reporting errors - barplot total represents _mapped_ reads, not total reads in BAM file
  - New: Adds 'Post-DeDup Mapped Reads' column to general stats table.
- **FastQC**
  - Fixed tooltip text in _Sequence Duplication Levels_ plot ([#1092](https://github.com/ewels/MultiQC/issues/1092))
  - Handle edge-case where a FastQC report was for an empty file with 0 reads ([#1129](https://github.com/ewels/MultiQC/issues/1129))
- **FastQ Screen**
  - Don't skip plotting `% No Hits` even if it's `0%` ([#1126](https://github.com/ewels/MultiQC/issues/1126))
  - Refactor parsing code. Avoids error with `-0.00 %Unmapped` ([#1126](https://github.com/ewels/MultiQC/issues/1126))
  - New plot for _Bisulfite Reads_, if data is present
  - Categories in main plot are now sorted by the total read count and hidden if 0 across all samples
- **fgbio**
  - New: Plot error rate by read position from `ErrorRateByReadPosition`
  - GroupReadsByUmi plot can now be toggled to show relative percents ([#1147](https://github.com/ewels/MultiQC/pull/1147))
- **FLASh**
  - Logs not reporting innie and outine uncombined pairs now plot combined pairs instead ([#1173](https://github.com/ewels/MultiQC/issues/1173))
- **GATK**
  - Made parsing for VariantEval more tolerant, so that it will work with output from the tool when run in different modes ([#1158](https://github.com/ewels/MultiQC/issues/1158))
- **MTNucRatioCalculator**
  - Fixed misleading value suffix in general stats table
- **Picard MarkDuplicates**
  - **Major change** - previously, if multiple libraries (read-groups) were found then only the first would be used and all others ignored. Now, values from all libraries are merged and `PERCENT_DUPLICATION` and `ESTIMATED_LIBRARY_SIZE` are recalculated. Libraries can be kept as separate samples with a new MultiQC configuration option - `picard_config: markdups_merge_multiple_libraries: False`
  - **Major change** - Updated `MarkDuplicates` bar plot to double the read-pair counts, so that the numbers stack correctly. ([#1142](https://github.com/ewels/MultiQC/issues/1142))
- **Picard HsMetrics**
  - Updated large table to use columns specified in the MultiQC config. See [docs](https://multiqc.info/docs/#hsmetrics). ([#831](https://github.com/ewels/MultiQC/issues/831))
- **Picard WgsMetrics**
  - Updated parsing code to recognise new java class string ([#1114](https://github.com/ewels/MultiQC/issues/1114))
- **QualiMap**
  - Fixed QualiMap mean coverage calculation [#1082](https://github.com/ewels/MultiQC/issues/1082), [#1077](https://github.com/ewels/MultiQC/issues/1082)
- **RSeqC**
  - Support added for output from `geneBodyCoverage2.py` script ([#844](https://github.com/ewels/MultiQC/issues/844))
  - Single sample view in the _"Junction saturation"_ plot now works with the toolbox properly _(rename, hide, highlight)_ ([#1133](https://github.com/ewels/MultiQC/issues/1133))
- **RNASeQC2**
  - Updated to handle the parsing metric files from the [newer rewrite of RNA-SeqQC](https://github.com/broadinstitute/rnaseqc).
- **Samblaster**
  - Improved parsing to handle variable whitespace ([#1176](https://github.com/ewels/MultiQC/issues/1176))
- **Samtools**
  - Removes hardcoding of general stats column names. This allows column names to indicate when a module has been run twice ([https://github.com/ewels/MultiQC/issues/1076](https://github.com/ewels/MultiQC/issues/1076)).
  - Added an observed over expected read count plot for `idxstats` ([#1118](https://github.com/ewels/MultiQC/issues/1118))
  - Added additional (by default hidden) column for `flagstat` that displays number total number of reads in a bam
- **sortmerna**
  - Fix the bug for the latest sortmerna version 4.2.0 ([#1121](https://github.com/ewels/MultiQC/issues/1121))
- **sexdeterrmine**
  - Added a scatter plot of relative X- vs Y-coverage to the generated report.
- **VerifyBAMID**
  - Allow files with column header `FREEMIX(alpha)` ([#1112](https://github.com/ewels/MultiQC/issues/1112))

#### Bug Fixes

- Added a new test to check that modules work correctly with `--ignore-samples`. A lot of them didn't:
  - `Mosdepth`, `conpair`, `Qualimap BamQC`, `RNA-SeQC`, `GATK BaseRecalibrator`, `SNPsplit`, `SeqyClean`, `Jellyfish`, `hap.py`, `HOMER`, `BBMap`, `DeepTools`, `HiCExplorer`, `pycoQC`, `interop`
  - These modules have now all been fixed and `--ignore-samples` should work as you expect for whatever data you have.
- Removed use of `shutil.copy` to avoid problems with working on multiple filesystems ([#1130](https://github.com/ewels/MultiQC/issues/1130))
- Made folder naming behaviour of `multiqc_plots` consistent with `multiqc_data`
  - Incremental numeric suffixes now added if folder already exists
  - Plots folder properly renamed if using `-n`/`--filename`
- Heatmap plotting function is now compatible with MultiQC toolbox `hide` and `highlight` ([#1136](https://github.com/ewels/MultiQC/issues/1136))
- Plot config `logswitch_active` now works as advertised
- When running MultiQC modules several times, multiple data files are now created instead of overwriting one another ([#1175](https://github.com/ewels/MultiQC/issues/1175))
- Fixed minor bug where tables could report negative numbers of columns in their header text
- Fixed bug where numeric custom content sample names could trigger a `TypeError` ([#1091](https://github.com/ewels/MultiQC/issues/1091))
- Fixed custom content bug HTML data in a config file would trigger a `ValueError` ([#1071](https://github.com/ewels/MultiQC/issues/1071))
- Replaced deprecated 'warn()' with 'warning()' of the logging module
- Custom content now supports `section_extra` config key to add custom HTML after description.
- Barplots with `ymax` set now ignore this when you click the _Percentages_ tab.

## [MultiQC v1.8](https://github.com/ewels/MultiQC/releases/tag/v1.8) - 2019-11-20

#### New Modules

- [**fgbio**](http://fulcrumgenomics.github.io/fgbio/)
  - Process family size count hist data from `GroupReadsByUmi`
- [**biobambam2**](https://github.com/gt1/biobambam2)
  - Added submodule for `bamsormadup` tool
  - Totally cheating - it uses Picard MarkDuplicates but with a custom search pattern and naming
- [**SeqyClean**](https://github.com/ibest/seqyclean)
  - Adds analysis for seqyclean files
- [**mtnucratio**](https://github.com/apeltzer/MTNucRatioCalculator)
  - Added little helper tool to compute mt to nuclear ratios for NGS data.
- [**mosdepth**](https://github.com/brentp/mosdepth)
  - fast BAM/CRAM depth calculation for WGS, exome, or targeted sequencing
- [**SexDetErrmine**](https://github.com/TCLamnidis/Sex.DetERRmine)
  - Relative coverage and error rate of X and Y chromosomes
- [**SNPsplit**](https://github.com/FelixKrueger/SNPsplit)
  - Allele-specific alignment sorting

#### Module updates

- **bcl2fastq**
  - Added handling of demultiplexing of more than 2 reads
  - Allow bcl2fastq to parse undetermined barcode information in situations when lane indexes do not start at 1
- **BBMap**
  - Support for scafstats output marked as not yet implemented in docs
- **DeDup**
  - Added handling clusterfactor and JSON logfiles
- **damageprofiler**
  - Added writing metrics to data output file.
- **DeepTools**
  - Fixed Python3 bug with int() conversion ([#1057](https://github.com/ewels/MultiQC/issues/1057))
  - Handle varied TES boundary labels in plotProfile ([#1011](https://github.com/ewels/MultiQC/issues/1011))
  - Fixed bug that prevented running on only plotProfile files when no other deepTools files found.
- **fastp**
  - Fix faulty column handling for the _after filtering_ Q30 rate ([#936](https://github.com/ewels/MultiQC/issues/936))
- **FastQC**
  - When including a FastQC section multiple times in one report, the Per Base Sequence Content heatmaps now behave as you would expect.
  - Added heatmap showing FastQC status checks for every section report across all samples
  - Made sequence content individual plots work after samples have been renamed ([#777](https://github.com/ewels/MultiQC/issues/777))
  - Highlighting samples from status - respect chosen highlight colour in the toolbox ([#742](https://github.com/ewels/MultiQC/issues/742))
- **FastQ Screen**
  - When including a FastQ Screen section multiple times in one report, the plots now behave as you would expect.
  - Fixed MultiQC linting errors
- **fgbio**
  - Support the new output format of `ErrorRateByReadPosition` first introduced in version `1.3.0`, as well as the old output format.
- **GATK**
  - Refactored BaseRecalibrator code to be more consistent with MultiQC Python style
  - Handle zero count errors in BaseRecalibrator
- **HiC Explorer**
  - Fixed bug where module tries to parse `QC_table.txt`, a new log file in hicexplorer v2.2.
  - Updated the format of the report to fits the changes which have been applied to the QC report of hicexplorer v3.3
  - Updated code to save parsed results to `multiqc_data`
- **HTSeq**
  - Fixed bug where module would crash if a sample had zero reads ([#1006](https://github.com/ewels/MultiQC/issues/1006))
- **LongRanger**
  - Added support for the LongRanger Align pipeline.
- **miRTrace**
  - Fixed bug where a sample in some plots was missed. ([#932](https://github.com/ewels/MultiQC/issues/932))
- **Peddy**
  - Fixed bug where sample name cleaning could lead to error. ([#1024](https://github.com/ewels/MultiQC/issues/1024))
  - All plots (including _Het Check_ and _Sex Check_) now hidden if no data
- **Picard**
  - Modified `OxoGMetrics` so that it will find files created with GATK `CollectMultipleMetrics` and `ConvertSequencingArtifactToOxoG`.
- **QoRTs**
  - Fixed bug where `--dirs` broke certain input files. ([#821](https://github.com/ewels/MultiQC/issues/821))
- **Qualimap**
  - Added in mean coverage computation for general statistics report
  - Creates now tables of collected data in `multiqc_data`
- **RNA-SeQC**
  - Updated broken URL link
- **RSeQC**
  - Fixed bug where Junction Saturation plot when clicking a single sample was mislabelling the lines.
  - When including a RSeQC section multiple times in one report, clicking Junction Saturation plot now behaves as you would expect.
  - Fixed bug where exported data in `multiqc_rseqc_read_distribution.txt` files had incorrect values for `_kb` fields ([#1017](https://github.com/ewels/MultiQC/issues/1017))
- **Samtools**
  - Utilize in-built `read_count_multiplier` functionality to plot `flagstat` results more nicely
- **SnpEff**
  - Increased the default summary csv file-size limit from 1MB to 5MB.
- **Stacks**
  - Fixed bug where multi-population sum stats are parsed correctly ([#906](https://github.com/ewels/MultiQC/issues/906))
- **TopHat**
  - Fixed bug where TopHat would try to run with files from Bowtie2 or HiSAT2 and crash
- **VCFTools**
  - Fixed a bug where `tstv_by_qual.py` produced invalid json from infinity-values.
- **snpEff**
  - Added plot of effects

#### New MultiQC Features

- Added some installation docs for windows
- Added some docs about using MultiQC in bioinformatics pipelines
- Rewrote Docker image
  - New base image `czentye/matplotlib-minimal` reduces image size from ~200MB to ~80MB
  - Proper installation method ensures latest version of the code
  - New entrypoint allows easier command-line usage
- Support opening MultiQC on websites with CSP `script-src 'self'` with some sha256 exceptions
  - Plot data is no longer intertwined with javascript code so hashes stay the same
- Made `config.report_section_order` work for module sub-sections as well as just modules.
- New config options `exclude_modules` and `run_modules` to complement `-e` and `-m` cli flags.
- Command line output is now coloured by default :rainbow: (use `--no-ansi` to turn this off)
- Better launch comparability due to code refactoring by [@KerstenBreuer](https://github.com/KerstenBreuer) and [@ewels](https://github.com/ewels)
  - Windows support for base `multiqc` command
  - Support for running as a python module: `python -m multiqc .`
  - Support for running within a script: `import multiqc` and `multiqc.run('/path/to/files')`
- Config option `custom_plot_config` now works for bargraph category configs as well ([#1044](https://github.com/ewels/MultiQC/issues/1044))
- Config `table_columns_visible` can now be given a module namespace and it will hide all columns from that module ([#541](https://github.com/ewels/MultiQC/issues/541))

#### Bug Fixes

- MultiQC now ignores all `.md5` files
- Use `SafeLoader` for PyYaml load calls, avoiding recent warning messages.
- Hide `multiqc_config_example.yaml` in the `test` directory to stop people from using it without modification.
- Fixed matplotlib background colour issue (@epakarin - [#886](https://github.com/ewels/MultiQC/issues))
- Table rows that are empty due to hidden columns are now properly hidden on page load ([#835](https://github.com/ewels/MultiQC/issues/835))
- Sample name cleaning: All sample names are now truncated to their basename, without a path.
  - This includes for `regex` and `replace` (before was only the default `truncate`).
  - Only affects modules that take sample names from file contents, such as cutadapt.
  - See [#897](https://github.com/ewels/MultiQC/issues/897) for discussion.

## [MultiQC v1.7](https://github.com/ewels/MultiQC/releases/tag/v1.7) - 2018-12-21

#### New Modules

- [**BISCUIT**](https://github.com/zwdzwd/biscuit)
  - BISuilfite-seq CUI Toolkit
  - Module written by [@zwdzwd](https://github.com/zwdzwd/)
- [**DamageProfiler**](https://github.com/Integrative-Transcriptomics/DamageProfiler)
  - A tool to determine ancient DNA misincorporation rates.
  - Module written by [@apeltzer](https://github.com/apeltzer/)
- [**FLASh**](https://ccb.jhu.edu/software/FLASH/)
  - FLASH (Fast Length Adjustment of SHort reads)
  - Module written by [@pooranis](https://github.com/pooranis/)
- [**MinIONQC**](https://github.com/roblanf/minion_qc)
  - QC of reads from ONT long-read sequencing
  - Module written by [@ManavalanG](https://github.com/ManavalanG)
- [**phantompeakqualtools**](https://www.encodeproject.org/software/phantompeakqualtools)
  - A tool for informative enrichment and quality measures for ChIP-seq/DNase-seq/FAIRE-seq/MNase-seq data.
  - Module written by [@chuan-wang](https://github.com/chuan-wang/)
- [**Stacks**](http://catchenlab.life.illinois.edu/stacks/)
  - A software for analyzing restriction enzyme-based data (e.g. RAD-seq). Support for Stacks >= 2.1 only.
  - Module written by [@remiolsen](https://github.com/remiolsen/)

#### Module updates

- **AdapterRemoval**
  - Handle error when zero bases are trimmed. See [#838](https://github.com/ewels/MultiQC/issues/838).
- **Bcl2fastq**
  - New plot showing the top twenty of undetermined barcodes by lane.
  - Informations for R1/R2 are now separated in the General Statistics table.
  - SampleID is concatenate with SampleName because in Chromium experiments several sample have the same SampleName.
- **deepTools**
  - New PCA plots from the `plotPCA` function (written by [@chuan-wang](https://github.com/chuan-wang/))
  - New fragment size distribution plots from `bamPEFragmentSize --outRawFragmentLengths` (written by [@chuan-wang](https://github.com/chuan-wang/))
  - New correlation heatmaps from the `plotCorrelation` function (written by [@chuan-wang](https://github.com/chuan-wang/))
  - New sequence distribution profiles around genes, from the `plotProfile` function (written by [@chuan-wang](https://github.com/chuan-wang/))
  - Reordered sections
- **Fastp**
  - Fixed bug in parsing of empty histogram data. See [#845](https://github.com/ewels/MultiQC/issues/845).
- **FastQC**
  - Refactored _Per Base Sequence Content_ plots to show original underlying data, instead of calculating it from the page contents. Now shows original FastQC base-ranges and fixes 100% GC bug in final few pixels. See [#812](https://github.com/ewels/MultiQC/issues/812).
  - When including a FastQC section multiple times in one report, the summary progress bars now behave as you would expect.
- **FastQ Screen**
  - Don't hide genomes in the simple plot, even if they have zero unique hits. See [#829](https://github.com/ewels/MultiQC/issues/829).
- **InterOp**
  - Fixed bug where read counts and base pair yields were not displaying in tables correctly.
  - Number formatting for these fields can now be customised in the same way as with other modules, as described [in the docs](http://multiqc.info/docs/#number-base-multiplier)
- **Picard**
  - InsertSizeMetrics: You can now configure to what degree the insert size plot should be smoothed.
  - CollectRnaSeqMetrics: Add warning about missing rRNA annotation.
  - CollectRnaSeqMetrics: Add chart for counts/percentage of reads mapped to the correct strand.
  - Now parses VariantCallingMetrics reports. (Similar to GATK module's VariantEval.)
- **phantompeakqualtools**
  - Properly clean sample names
- **Trimmomatic**
  - Updated Trimmomatic module documentation to be more helpful
  - New option to use filenames instead of relying on the command line used. See [#864](https://github.com/ewels/MultiQC/issues/864).

#### New MultiQC Features

- Embed your custom images with a new Custom Content feature! Just add `_mqc` to the end of the filename for `.png`, `.jpg` or `.jpeg` files.
- Documentation for Custom Content reordered to make it a little more sane
- You can now add or override any config parameter for any MultiQC plot! See [the documentation](http://multiqc.info/docs/#customising-plots) for more info.
- Allow `table_columns_placement` config to work with table IDs as well as column namespaces. See [#841](https://github.com/ewels/MultiQC/issues/841).
- Improved visual spacing between grouped bar plots

#### Bug Fixes

- Custom content no longer clobbers `col1_header` table configs
- The option `--file-list` that refers to a text file with file paths to analyse will no longer ignore directory paths
- [Sample name directory prefixes](https://multiqc.info/docs/#sample-names-prefixed-with-directories) are now added _after_ cleanup.
- If a module is run multiple times in one report, it's CSS and JS files will only be included once (`default` template)

## [MultiQC v1.6](https://github.com/ewels/MultiQC/releases/tag/v1.6) - 2018-08-04

Some of these updates are thanks to the efforts of people who attended the [NASPM](https://twitter.com/NordicGenomics) 2018 MultiQC hackathon session. Thanks to everyone who attended!

#### New Modules

- [**fastp**](https://github.com/OpenGene/fastp)
  - An ultra-fast all-in-one FASTQ preprocessor (QC, adapters, trimming, filtering, splitting...)
  - Module started by [@florianduclot](https://github.com/florianduclot/) and completed by [@ewels](https://github.com/ewels/)
- [**hap.py**](https://github.com/Illumina/hap.py)
  - Hap.py is a set of programs based on htslib to benchmark variant calls against gold standard truth datasets
  - Module written by [@tsnowlan](https://github.com/tsnowlan/)
- [**Long Ranger**](https://support.10xgenomics.com/genome-exome/software/pipelines/latest/what-is-long-ranger)
  - Works with data from the 10X Genomics Chromium. Performs sample demultiplexing, barcode processing, alignment, quality control, variant calling, phasing, and structural variant calling.
  - Module written by [@remiolsen](https://github.com/remiolsen/)
- [**miRTrace**](https://github.com/friedlanderlab/mirtrace)
  - A quality control software for small RNA sequencing data.
  - Module written by [@chuan-wang](https://github.com/chuan-wang/)

#### Module updates

- **BCFtools**
  - New plot showing SNP statistics versus quality of call from bcftools stats ([@MaxUlysse](https://github.com/MaxUlysse) and [@Rotholandus](https://github.com/Rotholandus))
- **BBMap**
  - Support added for BBDuk kmer-based adapter/contaminant filtering summary stats ([@boulund](https://github.com/boulund)
- **FastQC**
  - New read count plot, split into unique and duplicate reads if possible.
  - Help text added for all sections, mostly copied from the excellent FastQC help.
  - Sequence duplication plot rescaled
- **FastQ Screen**
  - Samples in large-sample-number plot are now sorted alphabetically ([@hassanfa](https://github.com/hassanfa)
- **MACS2**
  - Output is now more tolerant of missing data (no plot if no data)
- **Peddy**
  - Background samples now shown in ancestry PCA plot ([@roryk](https://github.com/roryk))
  - New plot showing sex checks versus het ratios, supporting unknowns ([@oyvinev](https://github.com/oyvinev))
- **Picard**
  - New submodule to handle `ValidateSamFile` reports ([@cpavanrun](https://github.com/cpavanrun))
  - WGSMetrics now add the mean and standard-deviation coverage to the general stats table (hidden) ([@cpavanrun](https://github.com/cpavanrun))
- **Preseq**
  - New config option to plot preseq plots with unique old coverage on the y axis instead of read count
  - Code refactoring by [@vladsaveliev](https://github.com/vladsaveliev)
- **QUAST**
  - Null values (`-`) in reports now handled properly. Bargraphs always shown despite varying thresholds. ([@vladsaveliev](https://github.com/vladsaveliev))
- **RNA-SeQC**
  - Don't create the report section for Gene Body Coverage if no data is given
- **Samtools**
  - Fixed edge case bug where MultiQC could crash if a sample had zero count coverage with idxstats.
  - Adds % proper pairs to general stats table
- **Skewer**
  - Read length plot rescaled
- **Tophat**
  - Fixed bug where some samples could be given a blank sample name ([@lparsons](https://github.com/lparsons))
- **VerifyBamID**
  - Change column header help text for contamination to match percentage output ([@chapmanb](https://github.com/chapmanb))

#### New MultiQC Features

- New config option `remove_sections` to skip specific report sections from modules
- Add `path_filters_exclude` to exclude certain files when running modules multiple times. You could previously only include certain files.
- New `exclude_*` keys for file search patterns
  - Have a subset of patterns to exclude otherwise detected files with, by filename or contents
- Command line options all now use mid-word hyphens (not a mix of hyphens and underscores)
  - Old underscore terms still maintained for backwards compatibility
- Flag `--view-tags` now works without requiring an "analysis directory".
- Removed Python dependency for `enum34` ([@boulund](https://github.com/boulund))
- Columns can be added to `General Stats` table for custom content/module.
- New `--ignore-symlinks` flag which will ignore symlinked directories and files.
- New `--no-megaqc-upload` flag which disables automatically uploading data to MegaQC

#### Bug Fixes

- Fix path filters for `top_modules/module_order` configuration only selecting if _all_ globs match. It now filters searches that match _any_ glob.
- Empty sample names from cleaning are now no longer allowed
- Stop prepend_dirs set in the config from getting clobbered by an unpassed CLI option ([@tsnowlan](https://github.com/tsnowlan))
- Modules running multiple times now have multiple sets of columns in the General Statistics table again, instead of overwriting one another.
- Prevent tables from clobbering sorted row orders.
- Fix linegraph and scatter plots data conversion (sporadically the incorrect `ymax` was used to drop data points) ([@cpavanrun](https://github.com/cpavanrun))
- Adjusted behavior of ceiling and floor axis limits
- Adjusted multiple file search patterns to make them more specific
  - Prevents the wrong module from accidentally slurping up output from a different tool. By [@cpavanrun](https://github.com/cpavanrun) (see [PR #727](https://github.com/ewels/MultiQC/pull/727))
- Fixed broken report bar plots when `-p`/`--export-plots` was specified (see issue [#801](https://github.com/ewels/MultiQC/issues/801))

## [MultiQC v1.5](https://github.com/ewels/MultiQC/releases/tag/v1.5) - 2018-03-15

#### New Modules

- [**HiCPro**](https://github.com/nservant/HiC-Pro) - New module!
  - HiCPro: Quality controls and processing of Hi-C
  - Module written by [@nservant](https://github.com/nservant),
- [**DeDup**](http://www.github.com/apeltzer/DeDup) - New module!
  - DeDup: Improved Duplicate Removal for merged/collapsed reads in ancient DNA analysis
  - Module written by [@apeltzer](https://github.com/apeltzer),
- [**Clip&Merge**](http://github.com/apeltzer/ClipAndMerge) - New module!
  - Clip&Merge: Adapter clipping and read merging for ancient DNA analysis
  - Module written by [@apeltzer](https://github.com/apeltzer),

#### Module updates

- **bcl2fastq**
  - Catch `ZeroDivisionError` exceptions when there are 0 reads ([@aledj2](https://github.com/aledj2))
  - Add parsing of `TrimmedBases` and new General Stats column for % bases trimmed ([@matthdsm](https://github.com/matthdsm)).
- **BUSCO**
  - Fixed configuration bug that made all sample names become `'short'`
- **Custom Content**
  - Parsed tables now exported to `multiqc_data` files
- **Cutadapt**
  - Refactor parsing code to collect all length trimming plots
- **FastQC**
  - Fixed starting y-axis label for GC-content lineplot being incorrect.
- **HiCExplorer**
  - Updated to work with v2.0 release.
- **Homer**
  - Made parsing of `tagInfo.txt` file more resilient to variations in file format so that it works with new versions of Homer.
  - Kept order of chromosomes in coverage plot consistent.
- **Peddy**
  - Switch `Sex error` logic to `Correct sex` for better highlighting ([@aledj2](https://github.com/aledj2))
- **Picard**
  - Updated module and search patterns to recognise new output format from Picard version >= 2.16 and GATK output.
- **Qualimap BamQC**
  - Fixed bug where start of _Genome Fraction_ could have a step if target is 100% covered.
- **RNA-SeQC**
  - Added rRNA alignment stats to summary table [@Rolandde](https://github.com/Rolandde)
- **RSeqC**
  - Fixed read distribution plot by adding category for `other_intergenic` (thanks to [@moxgreen](https://github.com/moxgreen))
  - Fixed a dodgy plot title (Read GC content)
- **Supernova**
  - Added support for Supernova 2.0 reports. Fixed a TypeError bug when using txt reports only. Also a bug when parsing empty histogram files.

#### New MultiQC Features

- Invalid choices for `--module` or `--exclude` now list the available modules alphabetically.
- Linting now checks for presence in `config.module_order` and tags.

#### Bug Fixes

- Excluding modules now works in combination with using module tags.
- Fixed edge-case bug where certain combinations of `output_fn_name` and `data_dir_name` could trigger a crash
- Conditional formatting - values are now longer double-labelled
- Made config option `extra_series` work in scatter plots the same way that it works for line plots
- Locked the `matplotlib` version to `v2.1.0` and below
  - Due to [two](https://github.com/matplotlib/matplotlib/issues/10476) [bugs](https://github.com/matplotlib/matplotlib/issues/10784) that appeared in `v2.2.0` - will remove this constraint when there's a new release that works again.

## [MultiQC v1.4](https://github.com/ewels/MultiQC/releases/tag/v1.4) - 2018-01-11

A slightly earlier-than-expected release due to a new problem with dependency packages that is breaking MultiQC installations since 2018-01-11.

#### New Modules

- [**Sargasso**](http://statbio.github.io/Sargasso/)
  - Parses output from Sargasso - a tool to separate mixed-species RNA-seq reads according to their species of origin
  - Module written by [@hxin](https://github.com/hxin/)
- [**VerifyBAMID**](https://genome.sph.umich.edu/wiki/VerifyBamID)
  - Parses output from VerifyBAMID - a tool to detect contamination in BAM files.
  - Adds the `CHIPMIX` and `FREEMIX` columns to the general statistics table.
  - Module written by [@aledj2](https://github.com/aledj2/)

#### Module updates

- **MACS2**
  - Updated to work with output from older versions of MACS2 by [@avilella](https://github.com/avilella/)
- **Peddy**
  - Add het check plot to suggest potential contamination by [@aledj2](https://github.com/aledj2)
- **Picard**
  - Picard HsMetrics `HS_PENALTY` plot now has correct axis labels
  - InsertSizeMetrics switches commas for points if it can't convert floats. Should help some european users.
- **QoRTs**
  - Added support for new style of output generated in the v1.3.0 release
- **Qualimap**
  - New `Error rate` column in General Statistics table, added by [@Cashalow](https://github.com/Cashalow/)
    - Hidden by default - customise your MultiQC config to always show this column (see [docs](http://multiqc.info/docs/#hiding-columns))
- **QUAST**
  - New option to customise the default display of contig count and length (eg. `bp` instead of `Mbp`).
  - See [documentation](http://multiqc.info/docs/#quast). Written by [@ewels](https://github.com/ewels/) and [@Cashalow](https://github.com/Cashalow/)
- **RSeQC**
  - Removed normalisation in Junction Saturation plot. Now raw counts instead of % of total junctions.

#### New MultiQC Features

- Conditional formatting / highlighting of cell contents in tables
  - If you want to make values that match a criteria stand out more, you can now write custom rules and formatting instructions for tables.
  - For instructions, see [the documentation](http://multiqc.info/docs/#conditional-formatting)
- New `--lint` option which is strict about best-practices for writing new modules
  - Useful when writing new modules and code as it throws warnings
  - Currently only implemented for bar plots and a few other places. More linting coming soon...
- If MultiQC breaks and shows am error message, it now reports the filename of the last log it found
  - Hopefully this will help with debugging / finding dodgy input data

#### Bug Fixes

- Addressed new dependency error with conflicting package requirements
  - There was a conflict between the `networkx`, `colormath` and `spectra` releases.
  - I previously forced certain software versions to get around this, but `spectra` has now updated with the unfortunate effect of introducing a new dependency clash that halts installation.
- Fixed newly introduced bug where Custom Content MultiQC config file search patterns had been broken
- Updated pandoc command used in `--pdf` to work with new releases of Pandoc
- Made config `table_columns_visible` module name key matching case insensitive to make less frustrating

## [MultiQC v1.3](https://github.com/ewels/MultiQC/releases/tag/v1.3) - 2017-11-03

#### Breaking changes - custom search patterns

Only for users with custom search patterns for the `bowtie` or `star`: you will
need to update your config files - the `bowtie` search key is now `bowtie1`,
`star_genecounts` is now `star/genecounts`.

For users with custom modules - search patterns _must_ now conform to the search
pattern naming convention: `modulename` or `modulename/anything` (the search pattern
string beginning with the name of your module, anything you like after the first `/`).

#### New Modules

- [**10X Supernova**](https://support.10xgenomics.com/de-novo-assembly/software/overview/welcome)
  - Parses statistics from the _de-novo_ Supernova software.
  - Module written by [@remiolsen](https://github.com/remiolsen/)
- [**BBMap**](https://sourceforge.net/projects/bbmap/)
  - Plot metrics from a number of BBMap tools, a suite of DNA/RNA mapping tools and utilities
  - Module written by [@boulund](https://github.com/boulund/) and [@epruesse](https://github.com/epruesse/)
- [**deepTools**](https://github.com/fidelram/deepTools) - new module!
  - Parse text output from `bamPEFragmentSize`, `estimateReadFiltering`, `plotCoverage`, `plotEnrichment`, and `plotFingerprint`
  - Module written by [@dpryan79](https://github.com/dpryan79/)
- [**Homer Tag Directory**](http://homer.ucsd.edu/homer/ngs/tagDir.html) - new submodule!
  - Module written by [@rdali](https://github.com/rdali/)
- [**illumina InterOp**](http://illumina.github.io/interop/index.html)
  - Module to parse metrics from illumina sequencing runs and demultiplexing, generated by the InterOp package
  - Module written by [@matthdsm](https://github.com/matthdsm/)
- [**RSEM**](https://deweylab.github.io/RSEM/) - new module!
  - Parse `.cnt` file comming from rsem-calculate-expression and plot read repartitions (Unalignable, Unique, Multi ...)
  - Module written by [@noirot](https://github.com/noirot/)
- [**HiCExplorer**](https://github.com/maxplanck-ie/HiCExplorer)
  - New module to parse the log files of `hicBuildMatrix`.
  - Module written by [@joachimwolff](https://github.com/joachimwolff/)

#### Module updates

- **AfterQC**
  - Handle new output format where JSON summary key changed names.
- **bcl2fastq**
  - Clusters per sample plot now has tab where counts are categoried by lane.
- **GATK**
  - New submodule to handle Base Recalibrator stats, written by [@winni2k](https://github.com/winni2k/)
- **HiSAT2**
  - Fixed bug where plot title was incorrect if both SE and PE bargraphs were in one report
- **Picard HsMetrics**
  - Parsing code can now handle commas for decimal places
- **Preseq**
  - Updated odd file-search pattern that limited input files to 500kb
- **QoRTs**
  - Added new plots, new helptext and updated the module to produce a lot more output.
- **Qualimap BamQC**
  - Fixed edge-case bug where the refactored coverage plot code could raise an error from the `range` call.
- Documentation and link fixes for Slamdunk, GATK, bcl2fastq, Adapter Removal, FastQC and main docs
  - Many of these spotted and fixed by [@juliangehring](https://github.com/juliangehring/)
- Went through all modules and standardised plot titles
  - All plots should now have a title with the format _Module name: Plot name_

#### New MultiQC Features

- New MultiQC docker image
  - Ready to use docker image now available at <https://hub.docker.com/r/ewels/multiqc/> (200 MB)
  - Uses automated builds - pull `:latest` to get the development version, future releases will have stable tags.
  - Written by [@MaxUlysse](https://github.com/MaxUlysse/)
- New `module_order` config options allow modules to be run multiple times
  - Filters mean that a module can be run twice with different sets of files (eg. before and after trimming)
  - Custom module config parameters can be passed to module for each run
- File search refactored to only search for running modules
  - Makes search much faster when running with lots of files and limited modules
  - For example, if using `-m star` to only use the STAR module, all other file searches now skipped
- File search now warns if an unrecognised search type is given
- MultiQC now saves nearly all parsed data to a structured output file by default
  - See `multiqc_data/multiqc_data.json`
  - This can be turned off by setting `config.data_dump_file: false`
- Verbose logging when no log files found standardised. Less duplication in code and logs easier to read!
- New documentation section describing how to use MultiQC with Galaxy
- Using `shared_key: 'read_counts'` in table header configs now applies relevant defaults

#### Bug Fixes

- Installation problem caused by changes in upstream dependencies solved by stricter installation requirements
- Minor `default_dev` directory creation bug squashed
- Don't prepend the directory separator (`|`) to sample names with `-d` when there are no subdirs
- `yPlotLines` now works even if you don't set `width`

## [MultiQC v1.2](https://github.com/ewels/MultiQC/releases/tag/v1.2) - 2017-08-16

#### CodeFest 2017 Contributions

We had a fantastic group effort on MultiQC at the [2017 BOSC CodeFest](https://www.open-bio.org/wiki/Codefest_2017).
Many thanks to those involved!

#### New Modules

- [**AfterQC**](https://github.com/OpenGene/AfterQC) - New module!
  - Added parsing of the _AfterQC_ json file data, with a plot of filtered reads.
  - Work by [@raonyguimaraes](https://github.com/raonyguimaraes)
- [**bcl2fastq**](https://support.illumina.com/sequencing/sequencing_software/bcl2fastq-conversion-software.html)
  - bcl2fastq can be used to both demultiplex data and convert BCL files to FASTQ file formats for downstream analysis
  - New module parses JSON output from recent versions and summarises some key statistics from the demultiplexing process.
  - Work by [@iimog](https://github.com/iimog) (with a little help from [@tbooth](https://github.com/tbooth) and [@ewels](https://github.com/ewels))
- [**leeHom**](https://github.com/grenaud/leeHom)
  - leeHom is a program for the Bayesian reconstruction of ancient DNA
- [**VCFTools**](https://vcftools.github.io)
  - Added initial support for VCFTools `relatedness2`
  - Added support for VCFTools `TsTv-by-count` `TsTv-by-qual` `TsTv-summary`
  - Module written by [@mwhamgenomics](https://github.com/mwhamgenomics)

#### Module updates

- **FastQ Screen**
  - Gracefully handle missing data from very old FastQ Screen versions.
- **RNA-SeQC**
  - Add new transcript-associated reads plot.
- **Picard**
  - New submodule to handle output from `TargetedPcrMetrics`
- **Prokka**
  - Added parsing of the `# CRISPR arrays` data from Prokka when available ([@asetGem](https://github.com/asetGem))
- **Qualimap**
  - Some code refactoring to radically improve performance and run times, especially with high coverage datasets.
  - Fixed bug where _Cumulative coverage genome fraction_ plot could be truncated.

#### New MultiQC Features

- New module help text
  - Lots of additional help text was written to make MultiQC report plots easier to interpret.
  - Updated modules:
    - Bowtie
    - Bowtie 2
    - Prokka
    - Qualimap
    - SnpEff
  - Elite team of help-writers:
    - [@tabwalsh](https://github.com/tabwalsh)
    - [@ddesvillechabrol](https://github.com/tabwalsh)
    - [@asetGem](https://github.com/asetGem)
- New config option `section_comments` allows you to add custom comments above specific sections in the report
- New `--tags` and `--view_tags` command line options
  - Modules can now be given tags (keywords) and filtered by those. So running `--tags RNA` will only run MultiQC modules related to RNA analysis.
  - Work by [@Hammarn](https://github.com/Hammarn)
- Back-end configuration options to specify the order of table columns
  - Modules and user configs can set priorities for columns to customise where they are displayed
  - Work by [@tbooth](https://github.com/tbooth)
- Added framework for proper unit testing
  - Previous start on unit tests tidied up, new blank template and tests for the `clean_sample_name` functionality.
  - Added to Travis and Appveyor for continuous integration testing.
  - Work by [@tbooth](https://github.com/tbooth)
- Bug fixes and refactoring of report configuration saving / loading
  - Discovered and fixed a bug where a report config could only be loaded once
  - Work by [@DennisSchwartz](https://github.com/DennisSchwartz)
- Table column row headers (sample names) can now be numeric-only.
  - Work by [@iimog](https://github.com/iimog)
- Improved sample name cleaning functionality
  - Added option `regex_keep` to clean filenames by _keeping_ the matching part of a pattern
  - Work by [@robinandeer](https://github.com/robinandeer)
- Handle error when invalid regexes are given in reports
  - Now have a nice toast error warning you and the invalid regexes are highlighted
  - Previously this just crashed the whole report without any warning
  - Work by [@robinandeer](https://github.com/robinandeer)
- Command line option `--dirs-depth` now sets `-d` to `True` (so now works even if `-d` isn't also specified).
- New config option `config.data_dump_file` to export as much data as possible to `multiqc_data/multiqc_data.json`
- New code to send exported JSON data to a a web server
  - This is in preparation for the upcoming MegaQC project. Stay tuned!

#### Bug Fixes

- Specifying multiple config files with `-c`/`--config` now works as expected
  - Previously this would only read the last specified
- Fixed table rendering bug that affected Chrome v60 and IE7-11
  - Table cell background bars weren't showing up. Updated CSS to get around this rendering error.
- HTML ID cleanup now properly cleans strings so that they work with jQuery as expected.
- Made bar graph sample highlighting work properly again
- Config `custom_logo` paths can now be relative to the config file (or absolute as before)
- Report doesn't keep annoyingly telling you that toolbox changes haven't been applied
  - Now uses more subtle _toasts_ and only when you close the toolbox (not every click).
- Switching report toolbox options to regex mode now enables the _Apply_ button as it should.
- Sorting table columns with certain suffixes (eg. `13X`) no works properly (numerically)
- Fixed minor bug in line plot data smoothing (now works with unsorted keys)

---

## [MultiQC v1.1](https://github.com/ewels/MultiQC/releases/tag/v1.1) - 2017-07-18

#### New Modules

- [**BioBloom Tools**](https://github.com/bcgsc/biobloom)
  - Create Bloom filters for a given reference and then to categorize sequences
- [**Conpair**](https://github.com/nygenome/Conpair)
  - Concordance and contamination estimator for tumor–normal pairs
- [**Disambiguate**](https://github.com/AstraZeneca-NGS/disambiguate)
  - Bargraph displaying the percentage of reads aligning to two different reference genomes.
- [**Flexbar**](https://github.com/seqan/flexbar)
  - Flexbar is a tool for flexible barcode and adapter removal.
- [**HISAT2**](https://ccb.jhu.edu/software/hisat2/)
  - New module for the HISAT2 aligner.
  - Made possible by updates to HISAT2 logging by @infphilo (requires `--new-summary` HISAT2 flag).
- [**HOMER**](http://homer.ucsd.edu/homer/)
  - Support for summary statistics from the `findPeaks` tool.
- [**Jellyfish**](http://www.cbcb.umd.edu/software/jellyfish/)
  - Histograms to estimate library complexity and coverage from k-mer content.
  - Module written by @vezzi
- [**MACS2**](https://github.com/taoliu/MACS)
  - Summary of redundant rate from MACS2 peak calling.
- [**QoRTs**](http://hartleys.github.io/QoRTs/)
  - QoRTs is toolkit for analysis, QC and data management of RNA-Seq datasets.
- [**THetA2**](http://compbio.cs.brown.edu/projects/theta/)
  - THeTA2 _(Tumor Heterogeneity Analysis)_ estimates tumour purity and clonal / subclonal copy number.

#### Module updates

- **BCFtools**
  - Option to collapse complementary changes in substitutions plot, useful for non-strand specific experiments (thanks to @vladsaveliev)
- **Bismark**
  - M-Bias plots no longer show read 2 for single-end data.
- **Custom Content**
  - New option to print raw HTML content to the report.
- **FastQ Screen**
  - Fixed edge-case bug where many-sample plot broke if total number of reads was less than the subsample number.
  - Fixed incorrect logic of config option `fastqscreen_simpleplot` (thanks to @daler)
  - Organisms now alphabetically sorted in fancy plot so that order is nonrandom (thanks to @daler)
  - Fixed bug where `%No Hits` was missed in logs from recent versions of FastQ Screen.
- **HTSeq Counts**
  - Fixed but so that module still works when `--additional-attr` is specified in v0.8 HTSeq above (thanks to @nalcala)
- **Picard**
  - CollectInsertSize: Fixed bug that could make the General Statistics _Median Insert Size_ value incorrect.
  - Fixed error in sample name regex that left trailing `]` characters and was generally broken (thanks to @jyh1 for spotting this)
- **Preseq**
  - Improved plots display (thanks to @vladsaveliev)
- **Qualimap**
  - Only calculate bases over target coverage for values in General Statistics. Should give a speed increase for very high coverage datasets.
- **QUAST**
  - Module is now compatible with runs from [MetaQUAST](http://quast.sourceforge.net/metaquast) (thanks to @vladsaveliev)
- **RSeQC**
  - Changed default order of sections
  - Added config option to reorder and hide module report sections

#### New MultiQC features

- If a report already exists, execution is no longer halted.
  - `_1` is appended to the filename, iterating if this also exists.
  - `-f`/`--force` still overwrites existing reports as before
  - Feature written by [@Hammarn](https://github.com/Hammarn)
- New ability to run modules multiple times in a single report
  - Each run can be given different configuration options, including filters for input files
  - For example, have FastQC after trimming as well as FastQC before trimming.
  - See the relevant [documentation](http://multiqc.info/docs/#order-of-modules) for more instructions.
- New option to customise the order of report _sections_
  - This is in addition / alternative to changing the order of module execution
  - Allows one module to have sections in multiple places (eg. Custom Content)
- Tables have new column options `floor`, `ceiling` and `minRange`.
- Reports show warning if JavaScript is disabled
- Config option `custom_logo` now works with file paths relative to config file directory and cwd.

#### Bug Fixes

- Table headers now sort columns again after scrolling the table
- Fixed buggy table header tooltips
- Base `clean_s_name` function now strips excess whitespace.
- Line graphs don't smooth lines if not needed (number of points < maximum number allowed)
- PDF output now respects custom output directory.

---

## [MultiQC v1.0](https://github.com/ewels/MultiQC/releases/tag/v1.0) - 2017-05-17

Version 1.0! This release has been a long time coming and brings with it some fairly
major improvements in speed, report filesize and report performance. There's also
a bunch of new modules, more options, features and a whole lot of bug fixes.

The version number is being bumped up to 1.0 for a couple of reasons:

1. MultiQC is now _(hopefully)_ relatively stable. A number of facilities and users
   are now using it in a production setting and it's published. It feels like it
   probably deserves v1 status now somehow.
2. This update brings some fairly major changes which will break backwards
   compatibility for plugins. As such, semantic versioning suggests a change in
   major version number.

### Breaking Changes

For most people, you shouldn't have any problems upgrading. There are two
scenarios where you may need to make changes with this update:

#### 1. You have custom file search patterns

Search patterns have been flattened and may no longer have arbitrary depth.
For example, you may need to change the following:

```yaml
fastqc:
  data:
    fn: "fastqc_data.txt"
  zip:
    fn: "*_fastqc.zip"
```

to this:

```yaml
fastqc/data:
  fn: "fastqc_data.txt"
fastqc/zip:
  fn: "*_fastqc.zip"
```

See the [documentation](http://multiqc.info/docs/#step-1-find-log-files) for instructions on how to write the new file search syntax.

See [`search_patterns.yaml`](multiqc/utils/search_patterns.yaml) for the new module search keys
and more examples.

#### 2. You have custom plugins / modules / external code

To see what changes need to applied to your custom plugin code, please see the [MultiQC docs](http://multiqc.info/docs/#v1.0-updates).

#### New Modules

- [**Adapter Removal**](https://github.com/mikkelschubert/adapterremoval)
  - AdapterRemoval v2 - rapid adapter trimming, identification, and read merging
- [**BUSCO**](http://busco.ezlab.org/)
  - New module for the `BUSCO v2` tool, used for assessing genome assembly and annotation completeness.
- [**Cluster Flow**](http://clusterflow.io)
  - Cluster Flow is a workflow tool for bioinformatics pipelines. The new module parses executed tool commands.
- [**RNA-SeQC**](http://archive.broadinstitute.org/cancer/cga/rna-seqc)
  - New module to parse output from RNA-SeQC, a java program which computes a series
    of quality control metrics for RNA-seq data.
- [**goleft indexcov**](https://github.com/brentp/goleft/tree/master/indexcov)
  - [goleft indexcov](https://github.com/brentp/goleft/tree/master/indexcov) uses the PED and ROC
    data files to create diagnostic plots of coverage per sample, helping to identify sample gender and coverage issues.
  - Thanks to @chapmanb and @brentp
- [**SortMeRNA**](http://bioinfo.lifl.fr/RNA/sortmerna/)
  - New module for `SortMeRNA`, commonly used for removing rRNA contamination from datasets.
  - Written by @bschiffthaler

#### Module updates

- **Bcftools**
  - Fixed bug with display of indels when only one sample
- **Cutadapt**
  - Now takes the filename if the sample name is `-` (stdin). Thanks to @tdido
- **FastQC**
  - Data for the Sequence content plot can now be downloaded from reports as a JSON file.
- **FastQ Screen**
  - Rewritten plotting method for high sample numbers plot (~ > 20 samples)
  - Now shows counts for single-species hits and bins all multi-species hits
  - Allows plot to show proper percentage view for each sample, much easier to interpret.
- **HTSeq**
  - Fix bug where header lines caused module to crash
- **Picard**
  - New `RrbsSummaryMetrics` Submodule!
  - New `WgsMetrics` Submodule!
  - `CollectGcBiasMetrics` module now prints summary statistics to `multiqc_data` if found. Thanks to @ahvigil
- **Preseq**
  - Now trims the x axis to the point that meets 90% of `min(unique molecules)`.
    Hopefully prevents ridiculous x axes without sacrificing too much useful information.
  - Allows to show estimated depth of coverage instead of less informative molecule counts
    (see [details](http://multiqc.info/docs/#preseq)).
  - Plots dots with externally calculated real read counts (see [details](http://multiqc.info/docs/#preseq)).
- **Qualimap**
  - RNASeq Transcript Profile now has correct axis units. Thanks to @roryk
  - BamQC module now doesn't crash if reports don't have genome gc distributions
- **RSeQC**
  - Fixed Python3 error in Junction Saturation code
  - Fixed JS error for Junction Saturation that made the single-sample combined plot only show _All Junctions_

#### Core MultiQC updates

- Change in module structure and import statements (see [details](http://multiqc.info/docs/#v1.0-updates)).
- Module file search has been rewritten (see above changes to configs)
  - Significant improvement in search speed (test dataset runs in approximately half the time)
  - More options for modules to find their logs, eg. filename and contents matching regexes (see the [docs](http://multiqc.info/docs/#step-1-find-log-files))
- Report plot data is now compressed, significantly reducing report filesizes.
- New `--ignore-samples` option to skip samples based on parsed sample name
  - Alternative to filtering by input filename, which doesn't always work
  - Also can use config vars `sample_names_ignore` (glob patterns) and `sample_names_ignore_re` (regex patterns).
- New `--sample-names` command line option to give file with alternative sample names
  - Allows one-click batch renaming in reports
- New `--cl_config` option to supply MultiQC config YAML directly on the command line.
- New config option to change numeric multiplier in General Stats
  - For example, if reports have few reads, can show `Thousands of Reads` instead of `Millions of Reads`
  - Set config options `read_count_multiplier`, `read_count_prefix` and `read_count_desc`
- Config options `decimalPoint_format` and `thousandsSep_format` now apply to tables as well as plots
  - By default, thosands will now be separated with a space and `.` used for decimal places.
- Tables now have a maximum-height by default and scroll within this.
  - Speeds up report rendering in the web browser and makes report less stupidly long with lots of samples
  - Button beneath table toggles full length if you want a zoomed-out view
  - Refactored and removed previous code to make the table header "float"
  - Set `config.collapse_tables` to `False` to disable table maximum-heights
- Bar graphs and heatmaps can now be zoomed in on
  - Interactive plots sometimes hide labels due to lack of space. These can now be zoomed in on to see specific samples in more detail.
- Report plots now load sequentially instead of all at once
  - Prevents the browser from locking up when large reports load
- Report plot and section HTML IDs are now sanitised and checked for duplicates
- New template available (called _sections_) which has faster loading
  - Only shows results from one module at a time
  - Makes big reports load in the browser much more quickly, but requires more clicking
  - Try it out by specifying `-t sections`
- Module sections tidied and refactored
  - New helper function `self.add_section()`
  - Sections hidden in nav if no title (no more need for the hacky `self.intro +=`)
  - Content broken into `description`, `help` and `plot`, with automatic formatting
  - Empty module sections are now skipped in reports. No need to check if a plot function returns `None`!
  - Changes should be backwards-compatible
- Report plot data export code refactored
  - Now doesn't export hidden samples (uses HighCharts [export-csv](https://github.com/highcharts/export-csv) plugin)
- Handle error when `git` isn't installed on the system.
- Refactored colouring of table cells
  - Was previously done in the browser using [chroma.js](http://gka.github.io/chroma.js/)
  - Now done at report generation time using the [spectra](https://pypi.python.org/pypi/spectra) package
  - Should helpfully speed up report rendering time in the web browser, especially for large reports
- Docs updates (thanks to @varemo)
- Previously hidden log file `.multiqc.log` renamed to `multiqc.log` in `multiqc_data`
- Added option to load MultiQC config file from a path specified in the environment variable `MULTIQC_CONFIG_PATH`
- New table configuration options
  - `sortRows: False` prevents table rows from being sorted alphabetically
  - `col1_header` allows the default first column header to be changed from "Sample Name"
- Tables no longer show _Configure Columns_ and _Plot_ buttons if they only have a single column
- Custom content updates
  - New `custom_content`/`order` config option to specify order of Custom Content sections
  - Tables now use the header for the first column instead of always having `Sample Name`
  - JSON + YAML tables now remember order of table columns
  - Many minor bugfixes
- Line graphs and scatter graphs axis limits
  - If limits are specified, data exceeding this is no longer saved in report
  - Visually identical, but can make report file sizes considerable smaller in some cases
- Creating multiple plots without a config dict now works (previously just gave grey boxes in report)
- All changes are now tested on a Windows system, using [AppVeyor](https://ci.appveyor.com/project/ewels/multiqc/)
- Fixed rare error where some reports could get empty General Statistics tables when no data present.
- Fixed minor bug where config option `force: true` didn't work. Now you don't have to always specify `-f`!

---

## [MultiQC v0.9](https://github.com/ewels/MultiQC/releases/tag/v0.9) - 2016-12-21

A major new feature is released in v0.9 - support for _custom content_. This means
that MultiQC can now easily include output from custom scripts within reports without
the need for a new module or plugin. For more information, please see the
[MultiQC documentation](http://multiqc.info/docs/#custom-content).

#### New Modules

- [**HTSeq**](http://www-huber.embl.de/HTSeq/doc/count.html)
  - New module for the `htseq-count` tool, often used in RNA-seq analysis.
- [**Prokka**](http://www.vicbioinformatics.com/software.prokka.shtml)
  - Prokka is a software tool for the rapid annotation of prokaryotic genomes.
- [**Slamdunk**](http://t-neumann.github.io/slamdunk/)
  - Slamdunk is a software tool to analyze SLAMSeq data.
- [**Peddy**](https://github.com/brentp/peddy)
  - Peddy calculates genotype :: pedigree correspondence checks, ancestry checks and sex checks using VCF files.

#### Module updates

- **Cutadapt**
  - Fixed bug in General Stats table number for old versions of cutadapt (pre v1.7)
  - Added support for _really_ old cutadapt logs (eg. v.1.2)
- **FastQC**
  - New plot showing total overrepresented sequence percentages.
  - New option to parse a file containing a theoretical GC curve to display in the background.
    - Human & Mouse Genome / Transcriptome curves bundled, or make your own using
      [fastqcTheoreticalGC](https://github.com/mikelove/fastqcTheoreticalGC). See the
      [MultiQC docs](http://multiqc.info/docs/#fastqc) for more information.
- **featureCounts**
  - Added parsing checks and catch failures for when non-featureCounts files are picked up by accident
- **GATK**
  - Fixed logger error in VariantEval module.
- **Picard**
  - Fixed missing sample overwriting bug in `RnaSeqMetrics`
  - New feature to customise coverage shown from `HsMetrics` in General Statistics table
    see the [docs](http://multiqc.info/docs/#picard) for info).
  - Fixed compatibility problem with output from `CollectMultipleMetrics` for `CollectAlignmentSummaryMetrics`
- **Preseq**
  - Module now recognises output from `c_curve` mode.
- **RSeQC**
  - Made the gene body coverage plot show the percentage view by default
  - Made gene body coverage properly handle sample names
- **Samtools**
  - New module to show duplicate stats from `rmdup` logs
  - Fixed a couple of niggles in the idxstats plot
- **SnpEff**
  - Fixed swapped axis labels in the Variant Quality plot
- **STAR**
  - Fixed crash when there are 0 unmapped reads.
  - Sample name now taken from the directory name if no file prefix found.
- **Qualimap BamQC**
  - Add a line for pre-calculated reference genome GC content
  - Plot cumulative coverage for values above 50x, align with the coverage histogram.
  - New ability to customise coverage thresholds shown in General Statistics table
    (see the [docs](http://multiqc.info/docs/#qualimap) for info).

#### Core MultiQC updates

- Support for _custom content_ (see top of release notes).
- New ninja report tool: make scatter plots of any two table columns!
- Plot data now saved in `multiqc_data` when 'flat' image plots are created
  - Allows you easily re-plot the data (eg. in Excel) for further downstream investigation
- Added _'Apply'_ button to Highlight / Rename / Hide.
  - These tools can become slow with large reports. This means that you can enter several
    things without having to wait for the report to replot each change.
- Report heatmaps can now be sorted by highlight
- New config options `decimalPoint_format` and `thousandsSep_format`
  - Allows you to change the default `1 234.56` number formatting for plots.
- New config option `top_modules` allows you to specify modules that should come at the top of the report
- Fixed bar plot bug where missing categories could shift data between samples
- Report title now printed in the side navigation
- Missing plot IDs added for easier plot exporting
- Stopped giving warnings about skipping directories (now a debug message)
- Added warnings in report about missing functionality for flat plots (exporting and toolbox)
- Export button has contextual text for images / data
- Fixed a bug where user config files were loaded twice
- Fixed bug where module order was random if `--module` or `--exclude` was used.
- Refactored code so that the order of modules can be changed in the user config
- Beefed up code + docs in scatter plots back end and multiple bar plots.
- Fixed a few back end nasties for Tables
  - Shared-key columns are no longer forced to share colour schemes
  - Fixed bug in lambda modified values when format string breaks
  - Supplying just data with no header information now works as advertised
- Improvements to back end code for bar plots
  - New `tt_decimals` and `tt_suffix` options for bar plots
  - Bar plots now support `yCeiling`, `yFloor` and `yMinRange`, as with line plots.
  - New option `hide_zero_cats:False` to force legends to be shown even when all data is 0
- General Stats _Showing x of y_ columns count is fixed on page load.
- Big code whitespace cleanup

---

## [MultiQC v0.8](https://github.com/ewels/MultiQC/releases/tag/v0.8) - 2016-09-26

#### New Modules

- [**GATK**](https://software.broadinstitute.org/gatk/)
  - Added support for VariantEval reports, only parsing a little of the information
    in there so far, but it's a start.
  - Module originally written by @robinandeer at the [OBF Codefest](https://www.open-bio.org/wiki/Codefest_2016),
    finished off by @ewels
- [**Bcftools**](https://samtools.github.io/bcftools/)
- [**QUAST**](http://quast.bioinf.spbau.ru/)
  - QUAST is a tool for assessing de novo assemblies against reference genomes.

#### Module updates

- **Bismark** now supports reports from `bam2nuc`, giving Cytosine coverage in General Stats.
- **Bowtie1**
  - Updated to try to find bowtie command before log, handle multiple logs in one file. Same as bowtie2.
- **FastQC**
  - Sample pass/warn/fail lists now display properly even with large numbers of samples
  - Sequence content heatmap display is better with many samples
- **Kallisto**
  - Now supports logs from SE data.
- **Picard**
  - `BaseDistributionByCycle` - new submodule! Written by @mlusignan
  - `RnaSeqMetrics` - new submodule! This one by @ewels ;)
  - `AlignmentSummaryMetrics` - another new submodule!
  - Fixed truncated files crash bug for Python 3 _(#306)_
- **Qualimap RNASeqQC**
  - Fixed parsing bug affecting counts in _Genomic Origin_ plot.
  - Module now works with European style thousand separators (`1.234,56` instead of `1,234.56`)
- **RSeQC**
  - `infer_experiment` - new submodule! Written by @Hammarn
- **Samtools**
  - `stats` submodule now has separate bar graph showing alignment scores
  - `flagstat` - new submodule! Written by @HLWiencko
  - `idxstats` - new submodule! This one by @ewels again

#### Core MultiQC updates

- New `--export`/`-p` option to generate static images plot in `multiqc_plots` (`.png`, `.svg` and `.pdf`)
  - Configurable with `export_plots`, `plots_dir_name` and `export_plot_formats` config options
  - `--flat` option no longer saves plots in `multiqc_data/multiqc_plots`
- New `--comment`/`-b` flag to add a comment to the top of reports.
- New `--dirs-depth`/`-dd` flag to specify how many directories to prepend with `--dirs`/`-d`
  - Specifying a postive number will take that many directories from the end of the path
  - A negative number will take directories from the start of the path.
- Directory paths now appended before cleaning, so `fn_clean_exts` will now affect these names.
- New `custom_logo` attributes to add your own logo to reports.
- New `report_header_info` config option to add arbitrary information to the top of reports.
- New `--pdf` option to create a PDF report
  - Depends on [Pandoc](http://pandoc.org) being installed and is in a beta-stage currently.
  - Note that specifying this will make MultiQC use the `simple` template, giving a HTML report with
    much reduced functionality.
- New `fn_clean_sample_names` config option to turn off sample name cleaning
  - This will print the full filename for samples. Less pretty reports and rows
    on the General Statistics table won't line up, but can prevent overwriting.
- Table header defaults can now be set easily
- General Statistics table now hidden if empty.
- Some new defaults in the sample name cleaning
- Updated the `simple` template.
  - Now has no toolbox or nav, no JavaScript and is better suited for printing / PDFs.
  - New `config.simple_output` config flag so code knows when we're trying to avoid JS.
- Fixed some bugs with config settings (eg. template) being overwritten.
- NFS log file deletion bug fixed by @brainstorm (#265)
- Fixed bug in `--ignore` behaviour with directory names.
- Fixed nasty bug in beeswarm dot plots where sample names were mixed up (#278)
- Beeswarm header text is now more informative (sample count with more info on a tooltip)
- Beeswarm plots now work when reports have > 1000 samples
- Fixed some buggy behaviour in saving / loading report highlighting + renaming configs (#354)

Many thanks to those at the [OpenBio Codefest 2016](https://www.open-bio.org/wiki/Codefest_2016)
who worked on MultiQC projects.

---

## [MultiQC v0.7](https://github.com/ewels/MultiQC/releases/tag/v0.7) - 2016-07-04

#### Module updates

- [**Kallisto**](https://pachterlab.github.io/kallisto/) - new module!
- **Picard**
  - Code refactored to make maintenance and additions easier.
  - Big update to `HsMetrics` parsing - more results shown in report, new plots (by @lpantano)
  - Updated `InsertSizeMetrics` to understand logs generated by `CollectMultipleMetrics` (#215)
  - Newlines in picard output. Fixed by @dakl
- **Samtools**
  - Code refactored
  - Rewrote the `samtools stats` code to display more stats in report with a beeswarm plot.
- **Qualimap**
  - Rewritten to use latest methods and fix bugs.
  - Added _Percentage Aligned_ column to general stats for `BamQC` module.
  - Extra table thresholds added by @avilella (hidden by default)
- **General Statistics**
  - Some tweaks to the display defaults (FastQC, Bismark, Qualimap, SnpEff)
  - Now possible to skip the General Statistics section of the report with `--exclude general_stats`
- **Cutadapt** module updated to recognise logs from old versions of cutadapt (<= v1.6)
- **Trimmomatic**
  - Now handles `,` decimal places in percentage values.
  - Can cope with line breaks in log files (see issue #212)
- **FastQC** refactored
  - Now skips zip files if the sample name has already been found. Speeds up MultiQC execution.
  - Code cleaned up. Parsing and data-structures standardised.
  - New popovers on Pass / Warn / Fail status bars showing sample names. Fast highlighting and hiding.
  - New column in General Stats (hidden by default) showing percentage of FastQC modules that failed.
- **SnpEff**
  - Search pattern now more generic, should match reports from others.
  - _Counts by Effect_ plot removed (had hundreds of categories, was fairly unusable).
  - `KeyError` bug fixed.
- **Samblaster** now gets sample name from `ID` instead of `SM` (@dakl)
- **Bowtie 2**
  - Now parses overall alignment rate as intended.
  - Now depends on even less log contents to work with more inputs.
- **MethylQA** now handles variable spacing in logs
- **featureCounts** now splits columns on tabs instead of whitespace, can handle filenames with spaces

#### Core MultiQC updates

- **Galaxy**: MultiQC now available in Galax! Work by @devengineson / @yvanlebras / @cmonjeau
  - See it in the [Galaxy Toolshed](https://toolshed.g2.bx.psu.edu/view/engineson/multiqc/)
- **Heatmap**: New plot type!
- **Scatter Plot**: New plot type!
- **Download raw data** behind plots in reports! Available in the Export toolbox.
  - Choose from tab-separated, comma-separated and the complete JSON.
- **Table columns can be hidden** on page load (shown through _Configure Columns_)
  - Defaults are configurable using the `table_columns_visible` config option.
- **Beeswarm plot**: Added missing rename / highlight / hiding functionality.
- New `-l` / `--file-list` option: specify a file containing a **list of files** to search.
- **Updated HighCharts** to v4.2.5. Added option to export to JPEG.
- Can now **cancel execution** with a single `ctrl+c` rather than having to button mash
- More granular control of **skipping files** during scan (filename, dirname, path matching)
  - Fixed `--exclude` so that it works with directories as well as files
- **New _Clear_ button** in toolbox to bulk remove highlighting / renaming / hiding filters.
- Improved documentation about behaviour for large sample numbers.
- Handle YAML parsing errors for the config file more gracefully
- Removed empty columns from tables again
- Fixed bug in changing module search patterns, reported by @lweasel
- Added timeout parameter to version check to prevent hang on systems with long defaults
- Fixed table display bug in Firefox
- Fixed bug related to order in which config files are loaded
- Fixed bug that broke the _"Show only"_ toolbox feature with multiple names.
- Numerous other small bugs.

---

## [MultiQC v0.6](https://github.com/ewels/MultiQC/releases/tag/v0.6) - 2016-04-29

#### Module updates

- New [Salmon](http://combine-lab.github.io/salmon/) module.
- New [Trimmomatic](http://www.usadellab.org/cms/?page=trimmomatic) module.
- New [Bamtools stats](https://github.com/pezmaster31/bamtools) module.
- New beeswarm plot type. General Stats table replaced with this when many samples in report.
- New RSeQC module: Actually a suite of 8 new modules supporting various outputs from RSeQC
- Rewrote bowtie2 module: Now better at parsing logs and tries to scrape input from wrapper logs.
- Made cutadapt show counts by default instead of obs/exp
- Added percentage view to Picard insert size plot

#### Core MultiQC updates

- Dynamic plots now update their labels properly when changing datasets and to percentages
- Config files now loaded from working directory if present
- Started new docs describing how each module works
- Refactored featureCounts module. Now handles summaries describing multiple samples.
- Stopped using so many hidden files. `.multiqc.log` now called `multiqc.log`
- New `-c`/`--config` command line option to specify a MultiQC configuration file
- Can now load run-specific config files called `multiqc_config.yaml` in working directory
- Large code refactoring - moved plotting code out of `BaseModule` and into new `multiqc.plots` submodules
- Generalised code used to generate the General Stats table so that it can be used by modules
- Removed interactive report tour, replaced with a link to a youtube tutorial
- Made it possible to permanently hide the blue welcome message for all future reports
- New option to smooth data for line plots. Avoids mega-huge plots. Applied to SnpEff, RSeQC, Picard.

Bugfixes:

- Qualimap handles infinity symbol (thanks @chapmanb )
- Made SnpEff less fussy about required fields for making plots
- UTF-8 file paths handled properly in Py2.7+
- Extending two config variables wasn't working. Now fixed.
- Dragging the height bar of plots now works again.
- Plots now properly change y axis limits and labels when changing datasets
- Flat plots now have correct path in `default_dev` template

---

## [MultiQC v0.5](https://github.com/ewels/MultiQC/releases/tag/v0.5) - 2016-03-29

#### Module updates

- New [Skewer](https://github.com/relipmoc/skewer) module, written by @dakl
- New [Samblaster](https://github.com/GregoryFaust/samblaster) module, written by @dakl
- New [Samtools stats](http://www.htslib.org/) module, written by @lpantano
- New [HiCUP](http://www.bioinformatics.babraham.ac.uk/projects/hicup/) module
- New [SnpEff](http://snpeff.sourceforge.net/) module
- New [methylQA](http://methylqa.sourceforge.net/) module

#### Core MultiQC updates

- New "Flat" image plots, rendered at run time with MatPlotLib
  - By default, will use image plots if > 50 samples (set in config as `plots_flat_numseries`)
  - Means that _very_ large numbers of samples can be viewed in reports. _eg._ single cell data.
  - Templates can now specify their own plotting functions
  - Use `--flat` and `--interactive` to override this behaviour
- MultiQC added to `bioconda` (with help from @dakl)
- New plugin hook: `config_loaded`
- Plugins can now add new command line options (thanks to @robinandeer)
- Changed default data directory name from `multiqc_report_data` to `multiqc_data`
- Removed support for depreciated MultiQC_OSXApp
- Updated logging so that a verbose `multiqc_data/.multiqc.log` file is always written
- Now logs more stuff in verbose mode - command used, user configs and so on.
- Added a call to multiqc.info to check for new versions. Disable with config `no_version_check`
- Removed general stats manual row sorting.
- Made filename matching use glob unix style filename match patterns
- Everything (including the data directory) is now created in a temporary directory and moved when MultiQC is complete.
- A handful of performance updates for large analysis directories

---

## [MultiQC v0.4](https://github.com/ewels/MultiQC/releases/tag/v0.4) - 2016-02-16

- New `multiqc_sources.txt` which identifies the paths used to collect all report data for each sample
- Export parsed data as tab-delimited text, `JSON` or `YAML` using the new `-k`/`--data-format` command line option
- Updated HighCharts from `v4.2.2` to `v4.2.3`, fixes tooltip hover bug.
- Nicer export button. Now tied to the export toolbox, hopefully more intuitive.
- FastQC: Per base sequence content heatmap can now be clicked to show line graph for single sample
- FastQC: No longer show adapter contamination datasets with <= 0.1% contamination.
- Picard: Added support for `CollectOxoGMetrics` reports.
- Changed command line option `--name` to `--filename`
- `--name` also used for filename if `--filename` not specified.
- Hide samples toolbox now has switch to _show only_ matching samples
- New regex help box with examples added to report
- New button to copy general stats table to the clipboard
- General Stats table 'floating' header now sorts properly when scrolling
- Bugfix: MultiQC default_dev template now copies module assets properly
- Bufgix: General Stats table floating header now resizes properly when page width changes

---

## [MultiQC v0.3.2](https://github.com/ewels/MultiQC/releases/tag/v0.3.2) - 2016-02-08

- All modules now load their log file search parameters from a config
  file, allowing you to overwrite them using your user config file
  - This is useful if your analysis pipeline renames program outputs
- New Picard (sub)modules - Insert Size, GC Bias & HsMetrics
- New Qualimap (sub)module - RNA-Seq QC
- Made Picard MarkDups show percent by default instead of counts
- Added M-Bias plot to Bismark
- New option to stream report HTML to `stdout`
- Files can now be specified as well as directories
- New options to specify whether the parsed data directory should be created
  - command line flags: `--data` / `--no-data`
  - config option name: `make_data_dir`
- Fixed bug with incorrect path to installation dir config YAML file
- New toolbox drawer for bulk-exporting graph images
- Report side navigation can now be hidden to maximise horizontal space
- Mobile styling improved for narrow screen
- More vibrant colours in the general stats table
- General stats table numbers now left aligned
- Settings now saved and loaded to named localstorage locations
  - Simplified interface - no longer global / single report saving
  - Removed static file config. Solves JS error, no-one was doing this
    since we have standalone reports anyway.
- Added support for Python 3.5
- Fixed bug with module specific CSS / JS includes in some templates
- Made the 'ignore files' config use unix style file pattern matching
- Fixed some bugs in the FastQ Screen module
- Fixed some bugs in the FastQC module
- Fixed occasional general stats table bug
- Table sorting on sample names now works after renaming
- Bismark module restructure
  - Each report type now handled independently (alignment / dedup / meth extraction)
  - M-Bias plot now shows R1 and R2
- FastQC GC content plot now has option for counts or percentages
  - Allows comparison between samples with very different read counts
- Bugfix for reports javascript
  - Caused by updated to remotely loaded HighCharts export script
  - Export script now bundled with multiqc, so does not depend on internet connection
  - Other JS errors fixed in this work
- Bugfix for older FastQC reports - handle old style sequence dup data
- Bugfix for varying Tophat alignment report formats
- Bugfix for Qualimap RNA Seq reports with paired end data

---

## [MultiQC v0.3.1](https://github.com/ewels/MultiQC/releases/tag/v0.3.1) - 2015-11-04

- Hotfix patch to fix broken FastQC module (wasn't finding `.zip` files properly)
- General Stats table colours now flat. Should improve browser speed.
- Empty rows now hidden if appear due to column removal in general stats
- FastQC Kmer plot removed until we have something better to show.

---

## [MultiQC v0.3](https://github.com/ewels/MultiQC/releases/tag/v0.3) - 2015-11-04

- Lots of lovely new documentation!
- Child templates - easily customise specific parts of the default report template
- Plugin hooks - allow other tools to execute custom code during MultiQC execution
- New Preseq module
- New design for general statistics table (snazzy new background bars)
- Further development of toolbox
  - New button to clear all filters
  - Warnings when samples are hidden, plus empty plots and table cols are hidden
  - Active toolbar tab buttons are highlighted
- Lots of refactoring by @moonso to please the Pythonic gods
  - Switched to click instead of argparse to handle command line arguments
  - Code generally conforms to best practices better now.
- Now able to supply multiple directories to search for reports
- Logging output improved (now controlled by `-q` and `-v` for quiet and verbose)
- More HTML output dealt with by the base module, less left to the modules
  - Module introduction text
  - General statistics table now much easier to add to (new helper functions)
- Images, CSS and Javascript now included in HTML, meaning that there is a single
  report file to make sharing easier
- More accessible scrolling in the report - styled scrollbars and 'to top' button.
- Modules and templates now use setuptools entry points, facilitating plugins
  by other packages. Allows niche extensions whilst keeping the core codebase clean.
- The general stats table now has a sticky header row when scrolling, thanks to
  some new javascript wizardry...
- General stats columns can have a _shared key_ which allows common colour schemes
  and data ranges. For instance, all columns describing a read count will now share
  their scale across modules.
- General stats columns can be hidden and reordered with a new modal window.
- Plotting code refactored, reports with many samples (>50 by default) don't
  automatically render to avoid freezing the browser.
- Plots with highlighted and renamed samples now honour this when exporting to
  different file types.

---

## [MultiQC v0.2](https://github.com/ewels/MultiQC/releases/tag/v0.2) - 2015-09-18

- Code restructuring for nearly all modules. Common base module
  functions now handle many more functions (plots, config, file import)
  - See the [contributing notes](https://github.com/ewels/MultiQC/blob/master/CONTRIBUTING.md)
    for instructions on how to use these new helpers to make your own module
- New report toolbox - sample highlighting, renaming, hiding
  - Config is autosaved by default, can also export to a file for sharing
  - Interactive tour to help users find their way around
- New Tophat, Bowtie 2 and QualiMap modules
  - Thanks to @guillermo-carrasco for the QualiMap module
- Bowtie module now works
- New command line parameter `-d` prefixes sample names with the directory that
  they were found in. Allows duplicate filenames without being overwritten.
- Introduction walkthrough helps show what can be done in the report
- Now compatible with both Python 2 and Python 3
- Software version number now printed on command line properly, and in reports.
- Bugfix: FastQC doesn't break when only one report found
- Bugfix: FastQC seq content heatmap highlighting
- Many, many small bugfixes

---

## [MultiQC v0.1](https://github.com/ewels/MultiQC/releases/tag/v0.1) - 2015-09-01

- The first public release of MultiQC, after a month of development. Basic
  structure in place and modules for FastQC, FastQ Screen, Cutadapt, Bismark,
  STAR, Bowtie, Subread featureCounts and Picard MarkDuplicates. Approaching
  stability, though still under fairly heavy development.<|MERGE_RESOLUTION|>--- conflicted
+++ resolved
@@ -8,13 +8,10 @@
 
 ### Module updates
 
-<<<<<<< HEAD
 - **Cell Ranger**
   - Bugfix: avoid `KeyError` exception when parsing Cell Ranger 7.x web_summary.html
-=======
 - **RSeQC**
   - Fix `ZeroDivisionError` error for `bam_stat` results when there are 0 reads ([#1735](https://github.com/ewels/MultiQC/issues/1735))
->>>>>>> 8c3fff24
 
 ## [MultiQC v1.14](https://github.com/ewels/MultiQC/releases/tag/v1.14) - 2023-01-08
 
