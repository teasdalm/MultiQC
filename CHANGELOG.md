--- conflicted
+++ resolved
@@ -18,12 +18,9 @@
 - **Mosdepth**
   - Add X/Y relative coverage plot, analogous to the one in samtools-idxstats ([#1978](https://github.com/ewels/MultiQC/issues/1978))
   - Added the `perchrom_fraction_cutoff` option into the config to help avoid clutter in contig-level plots
-<<<<<<< HEAD
   - Fix a bug happening when both `region` and `global` coverage histograms for a sample are available (i.e. when mosdepth was run with `--by`, see [mosdepth docs](https://github.com/brentp/mosdepth#usage)). In this case, data was effectively merged. Instead, summarise it separately and add a separate report section for the region-based coverage data.
-=======
 - **RSeQC**
   - Fix "max() arg is an empty sequence" error ([#1985](https://github.com/ewels/MultiQC/issues/1985))
->>>>>>> ebe17f6d
 
 ## [MultiQC v1.15](https://github.com/ewels/MultiQC/releases/tag/v1.15) - 2023-08-04
 
