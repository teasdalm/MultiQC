#!/usr/bin/env python
"""
MultiQC is a tool to aggregate bioinformatics results across many samples into a single report. It is written in Python and contains modules for a large number of common bioinformatics tools.

You can install MultiQC from PyPI as follows::

    pip install multiqc

Then it's just a case of going to your analysis directory and running the script::

    multiqc .

MultiQC will scan the specified directory (:code:`'.'` is the current dir) and produce a report detailing whatever it finds.

The report is created in :code:`multiqc_report.html` by default. Tab-delimited data files are created in :code:`multiqc_data/` to give easy access for downstream processing.

For more detailed instructions, run :code:`multiqc -h`

See the MultiQC website for documentation and tutorial videos: http://multiqc.info

MultiQC was written by Phil Ewels (http://phil.ewels.co.uk) at SciLifeLab Sweden (http://www.scilifelab.se)
"""

from setuptools import setup, find_packages

version = '1.3dev'
dl_version = 'master' if 'dev' in version else 'v{}'.format(version)

print("""-----------------------------------
 Installing MultiQC version {}
-----------------------------------

""".format(version))

setup(
    name = 'multiqc',
    version = version,
    author = 'Phil Ewels',
    author_email = 'phil.ewels@scilifelab.se',
    description = "Create aggregate bioinformatics analysis reports across many samples and tools",
    long_description = __doc__,
    keywords = ['bioinformatics', 'biology', 'sequencing', 'NGS', 'next generation sequencing', 'quality control'],
    url = 'http://multiqc.info',
    download_url = 'https://github.com/ewels/MultiQC/tarball/{}'.format(dl_version),
    license = 'GPLv3',
    packages = find_packages(),
    include_package_data = True,
    zip_safe = False,
    scripts = ['scripts/multiqc'],
    install_requires = [
        'click',
        'future>0.14.0',
        'lzstring',
        'jinja2>=2.9',
        'matplotlib',
        'markdown',
        'numpy',
        'pyyaml',
        'requests',
        'simplejson',
        'spectra',
<<<<<<< HEAD
        'networkx<2',
=======
        'networkx==1.*',
        'enum34',
>>>>>>> 0c2a17fe
    ],
    entry_points = {
        'multiqc.modules.v1': [
            'adapterRemoval = multiqc.modules.adapterRemoval:MultiqcModule',
            'afterqc = multiqc.modules.afterqc:MultiqcModule',
            'bamtools = multiqc.modules.bamtools:MultiqcModule',
            'bcftools = multiqc.modules.bcftools:MultiqcModule',
            'bcl2fastq = multiqc.modules.bcl2fastq:MultiqcModule',
            'biobloomtools = multiqc.modules.biobloomtools:MultiqcModule',
            'bismark = multiqc.modules.bismark:MultiqcModule',
            'bowtie1 = multiqc.modules.bowtie1:MultiqcModule',
            'bowtie2 = multiqc.modules.bowtie2:MultiqcModule',
            'busco = multiqc.modules.busco:MultiqcModule',
            'clusterflow = multiqc.modules.clusterflow:MultiqcModule',
            'conpair = multiqc.modules.conpair:MultiqcModule',
            'custom_content = multiqc.modules.custom_content:custom_module_classes', # special case
            'cutadapt = multiqc.modules.cutadapt:MultiqcModule',
            'disambiguate = multiqc.modules.disambiguate:MultiqcModule',
            'fastq_screen = multiqc.modules.fastq_screen:MultiqcModule',
            'fastqc = multiqc.modules.fastqc:MultiqcModule',
            'featureCounts = multiqc.modules.featureCounts:MultiqcModule',
            'flexbar = multiqc.modules.flexbar:MultiqcModule',
            'gatk = multiqc.modules.gatk:MultiqcModule',
            'goleft_indexcov = multiqc.modules.goleft_indexcov:MultiqcModule',
            'hicup = multiqc.modules.hicup:MultiqcModule',
            'hisat2 = multiqc.modules.hisat2:MultiqcModule',
            'homer = multiqc.modules.homer:MultiqcModule',
            'htseq = multiqc.modules.htseq:MultiqcModule',
            'jellyfish = multiqc.modules.jellyfish:MultiqcModule',
            'kallisto = multiqc.modules.kallisto:MultiqcModule',
            'leehom = multiqc.modules.leehom:MultiqcModule',
            'macs2 = multiqc.modules.macs2:MultiqcModule',
            'methylQA = multiqc.modules.methylQA:MultiqcModule',
            'peddy = multiqc.modules.peddy:MultiqcModule',
            'picard = multiqc.modules.picard:MultiqcModule',
            'preseq = multiqc.modules.preseq:MultiqcModule',
            'prokka = multiqc.modules.prokka:MultiqcModule',
            'qorts = multiqc.modules.qorts:MultiqcModule',
            'qualimap = multiqc.modules.qualimap:MultiqcModule',
            'quast = multiqc.modules.quast:MultiqcModule',
            'rna_seqc = multiqc.modules.rna_seqc:MultiqcModule',
            'rsem = multiqc.modules.rsem:MultiqcModule',
            'rseqc = multiqc.modules.rseqc:MultiqcModule',
            'salmon = multiqc.modules.salmon:MultiqcModule',
            'samblaster = multiqc.modules.samblaster:MultiqcModule',
            'samtools = multiqc.modules.samtools:MultiqcModule',
            'skewer = multiqc.modules.skewer:MultiqcModule',
            'slamdunk = multiqc.modules.slamdunk:MultiqcModule',
            'snpeff = multiqc.modules.snpeff:MultiqcModule',
            'sortmerna = multiqc.modules.sortmerna:MultiqcModule',
            'star = multiqc.modules.star:MultiqcModule',
            'theta2 = multiqc.modules.theta2:MultiqcModule',
            'tophat = multiqc.modules.tophat:MultiqcModule',
            'trimmomatic = multiqc.modules.trimmomatic:MultiqcModule',
            'vcftools = multiqc.modules.vcftools:MultiqcModule'
        ],
        'multiqc.templates.v1': [
            'default = multiqc.templates.default',
            'default_dev = multiqc.templates.default_dev',
            'sections = multiqc.templates.sections',
            'simple = multiqc.templates.simple',
            'geo = multiqc.templates.geo',
        ],
        # 'multiqc.cli_options.v1': [
            # 'my-new-option = myplugin.cli:new_option'
        # ],
        # 'multiqc.hooks.v1': [
            # 'before_config = myplugin.hooks:before_config',
            # 'config_loaded = myplugin.hooks:config_loaded',
            # 'execution_start = myplugin.hooks:execution_start',
            # 'before_modules = myplugin.hooks:before_modules',
            # 'after_modules = myplugin.hooks:after_modules',
            # 'before_report_generation = myplugin.hooks:before_report_generation',
            # 'execution_finish = myplugin.hooks:execution_finish',
        # ]
    },
    classifiers = [
        'Development Status :: 4 - Beta',
        'Environment :: Console',
        'Environment :: Web Environment',
        'Intended Audience :: Science/Research',
        'License :: OSI Approved :: GNU General Public License v3 (GPLv3)',
        'Natural Language :: English',
        'Operating System :: MacOS :: MacOS X',
        'Operating System :: POSIX',
        'Operating System :: Unix',
        'Programming Language :: Python',
        'Programming Language :: JavaScript',
        'Topic :: Scientific/Engineering',
        'Topic :: Scientific/Engineering :: Bio-Informatics',
        'Topic :: Scientific/Engineering :: Visualization',
    ],
)

print("""
--------------------------------
 MultiQC installation complete!
--------------------------------
For help in running MultiQC, please see the documentation available
at http://multiqc.info or run: multiqc --help
""")<|MERGE_RESOLUTION|>--- conflicted
+++ resolved
@@ -59,12 +59,8 @@
         'requests',
         'simplejson',
         'spectra',
-<<<<<<< HEAD
         'networkx<2',
-=======
-        'networkx==1.*',
-        'enum34',
->>>>>>> 0c2a17fe
+        'enum34'
     ],
     entry_points = {
         'multiqc.modules.v1': [
