--- conflicted
+++ resolved
@@ -35,7 +35,6 @@
                 data_by_sample[sample_name] = parsed_data
                 self.add_data_source(f, sample_name)
 
-        #data_by_sample2 = {}
         for f2 in self.find_log_files("spaceranger/count_html", filehandles=True):
             parsed_data_count = self.parse_count_html(f2)
             if parsed_data_count:
@@ -64,14 +63,9 @@
                     name="Sequencing Saturation",
                     anchor="Sequencing Saturation",
                     description="Plot of sequencing saturation",
-                    helptext="""
+                    helptext=""",
                     Plot of sequencing saturation
-                    """,
-<<<<<<< HEAD
-                    plot=self.add_set_sat_plot(data_by_sample))
- 
-        self.add_section(
-=======
+                    """
                     plot=self.add_seq_sat_plot(data_by_sample))
  
         self.add_section(
@@ -83,9 +77,7 @@
                     """,
                     plot=self.add_gen_umi_plot(data_by_sample))
 
-        self.add_section(
->>>>>>> 0cb07d67
-                    name="Genes detected",
+        self.add_section(name="Genes detected",
                     anchor="Plot",
                     description="Plot of Genes detected in differing sized bins",
                     helptext="""
@@ -93,14 +85,9 @@
                     """,
                     plot=self.add_gene_number_plot(data_by_sample))
      
-     
-<<<<<<< HEAD
-    def add_set_sat_plot(self, data_by_sample):
-=======
+  
     def add_seq_sat_plot(self, data_by_sample):
->>>>>>> 0cb07d67
         config = {"ylab": "Sequencing Saturation (%)"}
-        
         config["id"] = "Space Ranger Sequencing Saturation plot"
         config["title"] = "Space Ranger: Saturation plot"
         
@@ -108,8 +95,7 @@
             "Sequencing Saturation": {"color": "#f7a35c", "name": "Sequencing Saturation"}
             }
         return(bargraph.plot(data_by_sample, genes_detected, config))
-    
-<<<<<<< HEAD
+
     def parse_count_html(self, f):
         """
         Space Ranger count report parser
@@ -242,8 +228,7 @@
         html_dict = dict(zip([item[0] for item in data_rows], [item[1] for item in data_rows]))
 
         return html_dict
-
-=======
+      
     def add_gen_umi_plot(self, data_by_sample):
         config = {"ylab": "Fraction Genomic UMIs (%)"}
         
@@ -254,8 +239,6 @@
             "Estimated UMIs from Genomic DNA": {"color": "#320faf", "name": "Sequencing Saturation"}
             }
         return(bargraph.plot(data_by_sample, genes_detected, config))
-    
->>>>>>> 0cb07d67
     
     
     def add_gene_number_plot(self, data_by_sample):
@@ -359,13 +342,8 @@
             'Reads Mapped Confidently to Transcriptome',
             'Reads Mapped Antisense to Gene',
             'Fraction Reads in Spots Under Tissue',
-<<<<<<< HEAD
-            'Total Genes Detected'
-            # some Visium3'
-=======
             'Total Genes Detected',
             # some Visium3
->>>>>>> 0cb07d67
             'Reads Mapped to Genome',
             'Reads Mapped Confidently to Genome',
             'Reads Mapped Confidently to Intergenic Regions',
@@ -390,11 +368,6 @@
         for field in string_fields:
             if field in metrics:
                 parsed_metrics[field] = metrics[field]
-<<<<<<< HEAD
-                
-        
-        parsed_metrics["Sequencing Saturation"] = parsed_metrics["Sequencing Saturation"] * 100
-=======
 
         # covert some field to percent    
         covert_to_percent = [
@@ -406,7 +379,6 @@
             for field in covert_to_percent:
                 if field in parsed_metrics:
                     parsed_metrics[field] = parsed_metrics[field] * 100
->>>>>>> 0cb07d67
         return parsed_metrics
 
     def spaceranger_general_stats_table(self, data_by_sample):
@@ -427,20 +399,16 @@
             "Reads Mapped to Probe Set": {
                 "title": "Reads Mapped to Probe Set",
                 "description": "Reads Mapped to Probe Set",
-<<<<<<< HEAD
+                "modify": lambda x: x * 100.0,
                 "scale": "Purples",
-                "format": "{:,.2f}",
-            },
-             "Reads Mapped to Genome": {
+                "format": "{:.2f}%",
+            },
+            "Reads Mapped to Genome": {
                 "title": "Reads Mapped to Genome",
                 "description": "Reads Mapped to Genome",
+                "modify": lambda x: x * 100.0,
                 "scale": "Purples",
-                "format": "{:,.2f}",
-             },"Genes Detected": {
-                "title": "Genes Detected",
-                "description": "Genes Detected",
-                "scale": "YlOrRd",
-                "format": "{:,.0f}",
+                "format": "{:.2f}%",
             },
             "Number of Spots Under Tissue": {
                 "title": "Number of Spots Under Tissue",
@@ -448,25 +416,6 @@
                 "scale": "Greens",
                 "format": "{:,.2f}",
             },
-=======
-                "modify": lambda x: x * 100.0,
-                "scale": "Purples",
-                "format": "{:.2f}%",
-            },
-            "Reads Mapped to Genome": {
-                "title": "Reads Mapped to Genome",
-                "description": "Reads Mapped to Genome",
-                "modify": lambda x: x * 100.0,
-                "scale": "Purples",
-                "format": "{:.2f}%",
-            },
-            "Number of Spots Under Tissue": {
-                "title": "Number of Spots Under Tissue",
-                "description": "Number of Spots Under Tissue",
-                "scale": "Greens",
-                "format": "{:,.2f}",
-            },
->>>>>>> 0cb07d67
             "Median Genes per Spot": {
                 "title": "Median Genes per Spot",
                 "description": "Median Genes per Spot",
@@ -522,66 +471,37 @@
             },"Reads Mapped to Probe Set": {
                 "title": "Reads Mapped to Probe Set",
                 "description": "Reads Mapped to Probe Set",
-<<<<<<< HEAD
-                "scale": "",
-                "format": "{:,.2f}",
+                "modify": lambda x: x * 100.0,
+                "scale": "",
+                "format": "{:.2f}%",
             },"Reads Mapped Confidently to Probe Set": {
                 "title": "Reads Mapped Confidently to Probe Set",
                 "description": "Reads Mapped Confidently to Probe Set",
-                "scale": "",
-                "format": "{:,.2f}",
-=======
-                "modify": lambda x: x * 100.0,
-                "scale": "",
-                "format": "{:.2f}%",
-            },"Reads Mapped Confidently to Probe Set": {
-                "title": "Reads Mapped Confidently to Probe Set",
-                "description": "Reads Mapped Confidently to Probe Set",
-                "modify": lambda x: x * 100.0,
-                "scale": "",
-                "format": "{:.2f}%",
->>>>>>> 0cb07d67
+                "modify": lambda x: x * 100.0,
+                "scale": "",
+                "format": "{:.2f}%",
             },"Reads Mapped Confidently to the Filtered Probe Set": {
                 "title": "Reads Mapped Confidently to the Filtered Probe Set",
                 "description": "Reads Mapped Confidently to the Filtered Probe Set",
                 "scale": "",
-<<<<<<< HEAD
-                "format": "{:,.2f}",
+                "modify": lambda x: x * 100.0,
+                "format": "{:.2f}%",
             },"Reads Mapped to Genome": {
                 "title": "Reads Mapped to Genome",
                 "description": "Reads Mapped to Genome",
-                "scale": "",
-                "format": "{:,.2f}",
-=======
-                "modify": lambda x: x * 100.0,
-                "format": "{:.2f}%",
-            },"Reads Mapped to Genome": {
-                "title": "Reads Mapped to Genome",
-                "description": "Reads Mapped to Genome",
-                "modify": lambda x: x * 100.0,
-                "scale": "",
-                "format": "{:.2f}%",
->>>>>>> 0cb07d67
+                "modify": lambda x: x * 100.0,
+                "scale": "",
+                "format": "{:.2f}%",
             },"Reads Mapped Confidently to Genome": {
                 "title": "Reads Mapped Confidently to Genome",
                 "description": "Reads Mapped Confidently to Genome",
                 "scale": "",
-<<<<<<< HEAD
-                "format": "{:,.2f}",
-=======
-                "modify": lambda x: x * 100.0,
-                "format": "{:.2f}%",
->>>>>>> 0cb07d67
+                "modify": lambda x: x * 100.0,
+                "format": "{:.2f}%",
             },"Reads Mapped Confidently to Exonic Regions": {
                 "title": "Reads Mapped Confidently to Exonic Regions",
                 "description": "Reads Mapped Confidently to Exonic Regions",
                 "scale": "",
-<<<<<<< HEAD
-                "format": "{:,.2f}",
-            },"Genes Detected": {
-                "title": "Genes Detected",
-                "description": "Genes Detected",
-=======
                 "modify": lambda x: x * 100.0,
                 "format": "{:.2f}%",
             },"Total Genes Detected": {
@@ -592,28 +512,19 @@
             },"Genes Detected": {
                 "title": "Genes Detected (Probe Set)",
                 "description": "Genes Detected (Probe Set)",
->>>>>>> 0cb07d67
                 "scale": "",
                 "format": "{:,.0f}",
             },"Estimated UMIs from Genomic DNA": {
                 "title": "Estimated UMIs from Genomic DNA",
                 "description": "Estimated UMIs from Genomic DNA",
                 "scale": "",
-<<<<<<< HEAD
-                "format": "{:,.0f}",
-=======
-                "format": "{:.2f}%",
->>>>>>> 0cb07d67
+                "format": "{:.2f}%",
             },"Fraction Reads in Squares Under Tissue": {
                 "title": "Fraction Reads in Squares Under Tissue",
                 "description": "Fraction Reads in Squares Under Tissue",
                 "scale": "",
-<<<<<<< HEAD
-                "format": "{:,.2f}",
-=======
                 "modify": lambda x: x * 100.0,
                 "format": "{:,.2f}%",
->>>>>>> 0cb07d67
             },
             "Mean Genes Under Tissue per Square 2 µm": {
                 "title": "Mean Genes Under Tissue per Square 2 µm",
