# ![MultiQC](https://raw.githubusercontent.com/ewels/MultiQC/master/docs/images/MultiQC_logo.png)


### Aggregate bioinformatics results across many samples into a single report.

##### Find [documentation](http://multiqc.info/docs) and [example reports](http://multiqc.info/examples/rna-seq/multiqc_report.html) at [http://multiqc.info](http://multiqc.info)

[![PyPI Version](https://img.shields.io/pypi/v/multiqc.svg?style=flat-square)](https://pypi.python.org/pypi/multiqc/)
[![Conda Version](https://anaconda.org/bioconda/multiqc/badges/version.svg)](https://anaconda.org/bioconda/multiqc)
[![Docker](https://img.shields.io/docker/automated/ewels/multiqc.svg?style=flat-square)](https://hub.docker.com/r/ewels/multiqc/)
[![GitHub Workflow Status - Linux](https://img.shields.io/github/workflow/status/ewels/MultiQC/MultiQC%20-%20Linux?label=build%20-%20Linux&logo=ubuntu&logoColor=white&style=flat-square)](https://github.com/ewels/MultiQC/actions?query=workflow%3A%22MultiQC+-+Linux%22)
[![GitHub Workflow Status - Windows](https://img.shields.io/github/workflow/status/ewels/MultiQC/MultiQC%20-%20Windows?label=build%20-%20Windows&logo=windows&style=flat-square)](https://github.com/ewels/MultiQC/actions?query=workflow%3A%22MultiQC+-+Windows%22)

[![Gitter](https://img.shields.io/badge/gitter-%20join%20chat%20%E2%86%92-4fb99a.svg?style=flat-square)](https://gitter.im/ewels/MultiQC)
[![DOI](https://img.shields.io/badge/DOI-10.1093%2Fbioinformatics%2Fbtw354-lightgrey.svg?style=flat-square)](http://dx.doi.org/10.1093/bioinformatics/btw354)

-----

MultiQC is a tool to create a single report with interactive plots
for multiple bioinformatics analyses across many samples.

MultiQC is written in Python (tested with v3.6+). It is
available on the [Python Package Index](https://pypi.python.org/pypi/multiqc/)
and through conda using [Bioconda](http://bioconda.github.io/).

Reports are generated by scanning given directories for recognised log files.
These are parsed and a single HTML report is generated summarising the statistics
for all logs found. MultiQC reports can describe multiple analysis steps and
large numbers of samples within a single plot, and multiple analysis tools making
it ideal for routine fast quality control.

<<<<<<< HEAD
Currently, supported tools include:

| Read QC & pre-processing          | Aligners / quantifiers    | Post-alignment processing              | Post-alignment QC                            |
|-----------------------------------|---------------------------|----------------------------------------|----------------------------------------------|
| [Adapter Removal][adapterremoval] | [BBMap][bbmap]            | [Bamtools][bamtools]                   | [biobambam2][biobambam2]                     |
| [AfterQC][afterqc]                | [BISCUIT][biscuit]        | [Bcftools][bcftools]                   | [BUSCO][busco]                               |
| [Bcl2fastq][bcl2fastq]            | [Bismark][bismark]        | [GATK][gatk]                           | [Conpair][conpair]                           |
| [BBTools][bbmap]                  | [Bowtie][bowtie-1]        | [HOMER][homer]                         | [DamageProfiler][damageprofiler]             |
| [BioBloom Tools][biobloomtools]   | [Bowtie 2][bowtie-2]      | [HTSeq][htseq]                         | [DeDup][dedup]                               |
| [ClipAndMerge][clipandmerge]      | [HiCUP][hicup]            | [MACS2][macs2]                         | [deepTools][deeptools]                       |
| [Cluster Flow][clusterflow]       | [HiC-Pro][hicpro]         | [Picard][picard]                       | [Disambiguate][disambiguate]                 |
| [Cutadapt][cutadapt]              | [HISAT2][hisat2]          | [Prokka][prokka]                       | [goleft][goleft]                             |
| [leeHom][leehom]                  | [Kallisto][kallisto]      | [RSEM][rsem]                           | [HiCExplorer][hicexplorer]                   |
| [InterOp][interop]                | [Long Ranger][longranger] | [Samblaster][samblaster]               | [iVar][ivar]                                 |
| [FastQC][fastqc]                  | [Salmon][salmon]          | [Samtools][samtools]                   | [methylQA][methylqa]                         |
| [FastQ Screen][fastq-screen]      | [Slamdunk][slamdunk]      | [SnpEff][snpeff]                       | [miRTrace][mirtrace]                         |
| [Fastp][fastp]                    | [STAR][star]              | [SNPsplit][snpsplit]                   | [mosdepth][mosdepth]                         |
| [fgbio][fgbio]                    | [Tophat][tophat]          | [Subread featureCounts][featurecounts] | [Peddy][peddy]                               |
| [FLASh][flash]                    |                           | [Stacks][stacks]                       | [phantompeakqualtools][phantompeakqualtools] |
| [Flexbar][flexbar]                |                           | [THetA2][theta2]                       | [Preseq][preseq]                             |
| [Jellyfish][jellyfish]            |                           |                                        | [QoRTs][qorts]                               |
| [KAT][kat]                        |                           |                                        | [Qualimap][qualimap]                         |
| [MinIONQC][minionqc]              |                           |                                        | [QUAST][quast]                               |
| [Skewer][skewer]                  |                           |                                        | [RNA-SeQC][rna_seqc]                         |
| [SortMeRNA][sortmerna]            |                           |                                        | [RSeQC][rseqc]                               |
| [SeqyClean][seqyclean]            |                           |                                        | [Sargasso][sargasso]                         |
|                                   |                           |                                        | [Sex.DetERRmine][sexdeterrmine]              |
|                                   |                           |                                        | [Supernova][supernova]                       |
|                                   |                           |                                        | [VCFTools][vcftools]                         |
|                                   |                           |                                        | [VerifyBAMID][verifybamid]                   |

=======
There a very large number of Bioinformatics tools supported by MultiQC.
Please see the MultiQC website for a [complete list](https://multiqc.info/#supported-tools).
>>>>>>> f534d911

MultiQC can also easily parse data from custom scripts, if correctly formatted / configured.
See the [MultiQC documentation](http://multiqc.info/docs/#custom-content) for more information.

Please note that some modules only recognise output from certain tool subcommands.
Please see the [module documentation](http://multiqc.info/docs/#multiqc-modules) for more information.

More modules are being written all of the time. Please suggest any ideas as a new
[issue](https://github.com/ewels/MultiQC/issues) _(include an example log file if possible)_.

## Installation

You can install MultiQC from [PyPI](https://pypi.python.org/pypi/multiqc/)
using `pip` as follows:
```bash
pip install multiqc
```

Alternatively, you can install using [Conda](http://anaconda.org/)
from the [bioconda channel](https://bioconda.github.io/):
```bash
conda install -c bioconda multiqc
```

If you would like the development version instead, the command is:
```bash
pip install --upgrade --force-reinstall git+https://github.com/ewels/MultiQC.git
```

MultiQC is also available in the
[Galaxy Toolshed](https://toolshed.g2.bx.psu.edu/view/engineson/multiqc/).

## Usage
Once installed, you can use MultiQC by navigating to your analysis directory
(or a parent directory) and running the tool:
```bash
multiqc .
```

That's it! MultiQC will scan the specified directory (`.` is the current dir)
and produce a report detailing whatever it finds.

The report is created in `multiqc_report.html` by default. Tab-delimited data
files are also created in `multiqc_data/`, containing extra information.
These can be easily inspected using Excel (use `--data-format` to get `yaml`
or `json` instead).

For more detailed instructions, run `multiqc -h` or see the
[documentation](http://multiqc.info/docs/#running-multiqc).

## Development

MultiQC has been written in a way to make extension and customisation as easy as possible.
The documentation has a large section describing how to [code with MultiQC](https://multiqc.info/docs/#coding-with-multiqc) and you can find an example plugin at [https://github.com/MultiQC/example-plugin](https://github.com/MultiQC/example-plugin).

Pull-requests for fixes and additions are very welcome.
Please see the [contributing notes](https://github.com/ewels/MultiQC/blob/master/.github/CONTRIBUTING.md) for more information about how the process works.

## Citation
Please consider citing MultiQC if you use it in your analysis.

> **MultiQC: Summarize analysis results for multiple tools and samples in a single report** <br/>
> _Philip Ewels, Måns Magnusson, Sverker Lundin and Max Käller_ <br/>
> Bioinformatics (2016) <br/>
> doi: [10.1093/bioinformatics/btw354](http://dx.doi.org/10.1093/bioinformatics/btw354) <br/>
> PMID: [27312411](http://www.ncbi.nlm.nih.gov/pubmed/27312411)

```BibTeX
@article{doi:10.1093/bioinformatics/btw354,
 author = {Ewels, Philip and Magnusson, Måns and Lundin, Sverker and Käller, Max},
 title = {MultiQC: summarize analysis results for multiple tools and samples in a single report},
 journal = {Bioinformatics},
 volume = {32},
 number = {19},
 pages = {3047},
 year = {2016},
 doi = {10.1093/bioinformatics/btw354},
 URL = { + http://dx.doi.org/10.1093/bioinformatics/btw354},
 eprint = {/oup/backfile/Content_public/Journal/bioinformatics/32/19/10.1093_bioinformatics_btw354/3/btw354.pdf}
}
```

## Contributions & Support

Contributions and suggestions for new features are welcome, as are bug reports!
Please create a new [issue](https://github.com/ewels/MultiQC/issues) for any
of these, including example reports where possible. MultiQC has extensive
[documentation](http://multiqc.info/docs) describing how to write new modules,
plugins and templates.

There is a chat room for the package hosted on Gitter where you can discuss
things with the package author and other developers:
https://gitter.im/ewels/MultiQC

If in doubt, feel free to get in touch with the author directly:
[@ewels](https://github.com/ewels) (phil.ewels@scilifelab.se)

### Contributors
Project lead and main author: [@ewels](https://github.com/ewels)

Code contributions from:
[@ahvigil](https://github.com/ahvigil),
[@aledj2](https://github.com/aledj2),
[@apeltzer](https://github.com/apeltzer),
[@avilella](https://github.com/avilella),
[@boulund](https://github.com/boulund),
[@bschiffthaler](https://github.com/bschiffthaler),
[@chuan-wang](https://github.com/chuan-wang),
[@cpavanrun](https://github.com/cpavanrun),
[@dakl](https://github.com/dakl),
[@elizabethcook21](https://github.com/elizabethcook21),
[@ehsueh](https://github.com/ehsueh),
[@epruesse](https://github.com/epruesse),
[@florianduclot](https://github.com/florianduclot/),
[@guillermo-carrasco](https://github.com/guillermo-carrasco),
[@HLWiencko](https://github.com/HLWiencko),
[@iimog](https://github.com/iimog),
[@joachimwolff](https://github.com/joachimwolff),
[@jrderuiter](https://github.com/jrderuiter),
[@lpantano](https://github.com/lpantano),
[@matthdsm](https://github.com/matthdsm),
[@MaxUlysse](https://github.com/MaxUlysse),
[@mlusignan](https://github.com/mlusignan),
[@moonso](https://github.com/moonso),
[@noirot](https://github.com/noirot),
[@remiolsen](https://github.com/remiolsen),
[@rdali](https://github.com/rdali),
[@rlegendre](https://github.com/rlegendre),
[@robinandeer](https://github.com/robinandeer),
[@Rotholandus](https://github.com/Rotholandus),
[@sachalau](https://github.com/sachalau/),
[@smeds](https://github.com/smeds/),
[@t-neumann](https://github.com/t-neumann),
[@vladsaveliev](https://github.com/vladsaveliev),
[@winni2k](https://github.com/winni2k),
[@wkretzsch](https://github.com/wkretzsch),
[@nservant](https://github.com/nservant),
[@m-ish](https://github.com/m-ish)

and many others. Thanks for your support!

<<<<<<< HEAD
MultiQC is released under the GPL v3 or later licence.

[adapterremoval]: http://multiqc.info/docs/#adapter-removal
[afterqc]:        http://multiqc.info/docs/#afterqc
[bamtools]:       http://multiqc.info/docs/#bamtools
[bbmap]:          http://multiqc.info/docs/#bbmap
[bcftools]:       http://multiqc.info/docs/#bcftools
[bcl2fastq]:      http://multiqc.info/docs/#bcl2fastq
[biobambam2]:     http://multiqc.info/docs/#biobambam2
[biobloomtools]:  http://multiqc.info/docs/#biobloom-tools
[biscuit]:        http://multiqc.info/docs/#biscuit
[bismark]:        http://multiqc.info/docs/#bismark
[bowtie-1]:       http://multiqc.info/docs/#bowtie-1
[bowtie-2]:       http://multiqc.info/docs/#bowtie-2
[busco]:          http://multiqc.info/docs/#busco
[clipandmerge]:   http://multiqc.info/docs/#clipandmerge
[clusterflow]:    http://multiqc.info/docs/#cluster-flow
[conpair]:        http://multiqc.info/docs/#conpair
[cutadapt]:       http://multiqc.info/docs/#cutadapt
[damageprofiler]: http://multiqc.info/docs/#damageprofiler
[dedup]:          http://multiqc.info/docs/#dedup
[deeptools]:      http://multiqc.info/docs/#deeptools
[disambiguate]:   http://multiqc.info/docs/#disambiguate
[fastq-screen]:   http://multiqc.info/docs/#fastq-screen
[fastqc]:         http://multiqc.info/docs/#fastqc
[fastp]:          http://multiqc.info/docs/#fastp
[featurecounts]:  http://multiqc.info/docs/#featurecounts
[fgbio]:          http://multiqc.info/docs/#fgbio
[flash]:          http://multiqc.info/docs/#flash
[flexbar]:        http://multiqc.info/docs/#flexbar
[gatk]:           http://multiqc.info/docs/#gatk
[goleft]:         http://multiqc.info/docs/#goleft-indexcov
[hicexplorer]:    http://multiqc.info/docs/#hicexplorer
[hicup]:          http://multiqc.info/docs/#hicup
[hicpro]:         http://multiqc.info/docs/#hic-pro
[hisat2]:         http://multiqc.info/docs/#hisat2
[homer]:          http://multiqc.info/docs/#homer
[htseq]:          http://multiqc.info/docs/#htseq
[interop]:        http://multiqc.info/docs/#interop
[ivar]:        http://multiqc.info/docs/#ivar
[jellyfish]:      http://multiqc.info/docs/#jellyfish
[kallisto]:       http://multiqc.info/docs/#kallisto
[kat]:            http://multiqc.info/docs/#kat
[leehom]:         http://multiqc.info/docs/#leehom
[longranger]:     http://multiqc.info/docs/#longranger
[macs2]:          http://multiqc.info/docs/#macs2
[methylqa]:       http://multiqc.info/docs/#methylqa
[minionqc]:       http://multiqc.info/docs/#minionqc
[mirtrace]:       http://multiqc.info/docs/#mirtrace
[mosdepth]:       http://multiqc.info/docs/#mosdepth
[peddy]:          http://multiqc.info/docs/#peddy
[phantompeakqualtools]: http://multiqc.info/docs/#phantompeakqualtools
[picard]:         http://multiqc.info/docs/#picard
[preseq]:         http://multiqc.info/docs/#preseq
[prokka]:         http://multiqc.info/docs/#prokka
[qorts]:          http://multiqc.info/docs/#qorts
[qualimap]:       http://multiqc.info/docs/#qualimap
[quast]:          http://multiqc.info/docs/#quast
[rna_seqc]:       http://multiqc.info/docs/#rna_seqc
[rsem]:           http://multiqc.info/docs/#rsem
[rseqc]:          http://multiqc.info/docs/#rseqc
[salmon]:         http://multiqc.info/docs/#salmon
[samblaster]:     http://multiqc.info/docs/#samblaster
[samtools]:       http://multiqc.info/docs/#samtools
[sargasso]:       http://multiqc.info/docs/#sargasso
[seqyclean]:      http://multiqc.info/docs/#seqyclean
[sexdeterrmine]:  http://multiqc.info/docs/#sex.deterrmine
[skewer]:         http://multiqc.info/docs/#skewer
[slamdunk]:       http://multiqc.info/docs/#slamdunk
[snpeff]:         http://multiqc.info/docs/#snpeff
[snpsplit]:       http://multiqc.info/docs/#snpsplit
[sortmerna]:      http://multiqc.info/docs/#sortmerna
[stacks]:         http://multiqc.info/docs/#stacks
[star]:           http://multiqc.info/docs/#star
[supernova]:      http://multiqc.info/docs/#supernova
[theta2]:         http://multiqc.info/docs/#theta2
[tophat]:         http://multiqc.info/docs/#tophat
[trimmomatic]:    http://multiqc.info/docs/#trimmomatic
[vcftools]:       http://multiqc.info/docs/#vcftools
[verifyBAMID]:    http://multiqc.info/docs/#verifybamid
=======
MultiQC is released under the GPL v3 or later licence.
>>>>>>> f534d911
<|MERGE_RESOLUTION|>--- conflicted
+++ resolved
@@ -29,7 +29,6 @@
 large numbers of samples within a single plot, and multiple analysis tools making
 it ideal for routine fast quality control.
 
-<<<<<<< HEAD
 Currently, supported tools include:
 
 | Read QC & pre-processing          | Aligners / quantifiers    | Post-alignment processing              | Post-alignment QC                            |
@@ -61,10 +60,8 @@
 |                                   |                           |                                        | [VCFTools][vcftools]                         |
 |                                   |                           |                                        | [VerifyBAMID][verifybamid]                   |
 
-=======
 There a very large number of Bioinformatics tools supported by MultiQC.
 Please see the MultiQC website for a [complete list](https://multiqc.info/#supported-tools).
->>>>>>> f534d911
 
 MultiQC can also easily parse data from custom scripts, if correctly formatted / configured.
 See the [MultiQC documentation](http://multiqc.info/docs/#custom-content) for more information.
@@ -206,7 +203,6 @@
 
 and many others. Thanks for your support!
 
-<<<<<<< HEAD
 MultiQC is released under the GPL v3 or later licence.
 
 [adapterremoval]: http://multiqc.info/docs/#adapter-removal
@@ -286,7 +282,4 @@
 [tophat]:         http://multiqc.info/docs/#tophat
 [trimmomatic]:    http://multiqc.info/docs/#trimmomatic
 [vcftools]:       http://multiqc.info/docs/#vcftools
-[verifyBAMID]:    http://multiqc.info/docs/#verifybamid
-=======
-MultiQC is released under the GPL v3 or later licence.
->>>>>>> f534d911
+[verifyBAMID]:    http://multiqc.info/docs/#verifybamid