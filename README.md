# ![MultiQC](https://raw.githubusercontent.com/ewels/MultiQC/master/docs/images/MultiQC_logo.png)


### Aggregate bioinformatics results across many samples into a single report.

##### Find [documentation](http://multiqc.info/docs) and [example reports](http://multiqc.info/examples/rna-seq/multiqc_report.html) at [http://multiqc.info](http://multiqc.info)

[![PyPI Version](https://img.shields.io/pypi/v/multiqc.svg?style=flat-square)](https://pypi.python.org/pypi/multiqc/)
[![Conda Version](https://anaconda.org/bioconda/multiqc/badges/version.svg)](https://anaconda.org/bioconda/multiqc)
[![Docker](https://img.shields.io/docker/automated/ewels/multiqc.svg?style=flat-square)](https://hub.docker.com/r/ewels/multiqc/)
[![Build Status](https://img.shields.io/travis/ewels/MultiQC.svg?style=flat-square)](https://travis-ci.org/ewels/MultiQC)

[![Gitter](https://img.shields.io/badge/gitter-%20join%20chat%20%E2%86%92-4fb99a.svg?style=flat-square)](https://gitter.im/ewels/MultiQC)
[![DOI](https://img.shields.io/badge/DOI-10.1093%2Fbioinformatics%2Fbtw354-lightgrey.svg?style=flat-square)](http://dx.doi.org/10.1093/bioinformatics/btw354)

-----

MultiQC is a tool to create a single report with interactive plots
for multiple bioinformatics analyses across many samples.

MultiQC is written in Python (tested with v2.7, 3.4, 3.5 and 3.6). It is
available on the [Python Package Index](https://pypi.python.org/pypi/multiqc/)
and through conda using [Bioconda](http://bioconda.github.io/).

Reports are generated by scanning given directories for recognised log files.
These are parsed and a single HTML report is generated summarising the statistics
for all logs found. MultiQC reports can describe multiple analysis steps and
large numbers of samples within a single plot, and multiple analysis tools making
it ideal for routine fast quality control.

Currently, supported tools include:


|Read QC & pre-processing         | Aligners / quantifiers  | Post-alignment processing   | Post-alignment QC                    |
|---------------------------------|-------------------------|-----------------------------|--------------------------------------|
|[Adapter Removal][adapterremoval]|[BBMap][bbmap]           |[Bamtools][bamtools]         |[biobambam2][biobambam2]              |
|[AfterQC][afterqc]               |[BISCUIT][biscuit]       |[Bcftools][bcftools]         |[BUSCO][busco]                        |
|[Bcl2fastq][bcl2fastq]           |[Bismark][bismark]       |[GATK][gatk]                 |[Conpair][conpair]                    |
|[BBTools][bbmap]                 |[Bowtie][bowtie-1]       |[HOMER][homer]               |[DamageProfiler][damageprofiler]      |
|[BioBloom Tools][biobloomtools]  |[Bowtie 2][bowtie-2]     |[HTSeq][htseq]               |[DeDup][dedup]                        |
|[ClipAndMerge][clipandmerge]     |[HiCUP][hicup]           |[MACS2][macs2]               |[deepTools][deeptools]                |
|[Cluster Flow][clusterflow]      |[HiC-Pro][hicpro]        |[Picard][picard]             |[Disambiguate][disambiguate]          |
|[Cutadapt][cutadapt]             |[HISAT2][hisat2]         |[Prokka][prokka]             |[goleft][goleft]                      |
|[leeHom][leehom]                 |[Kallisto][kallisto]     |[RSEM][rsem]                 |[HiCExplorer][hicexplorer]            |
|[InterOp][interop]               |[Long Ranger][longranger]|[Samblaster][samblaster]     |[methylQA][methylqa]                  |
|[FastQC][fastqc]                 |[Salmon][salmon]         |[Samtools][samtools]         |[miRTrace][mirtrace]                  |
|[FastQ Screen][fastq-screen]     |[Slamdunk][slamdunk]     |[SnpEff][snpeff]             |[mosdepth][mosdepth]                  |
|[Fastp][fastp]                   |[STAR][star]             |[Subread featureCounts][featurecounts]|[Peddy][peddy]               |
|[fgbio][fgbio]                   |[Tophat][tophat]         |[Stacks][stacks]             |[phantompeakqualtools][phantompeakqualtools]|
|[FLASh][flash]                   |                         |[THetA2][theta2]             |[Preseq][preseq]                      |
|[Flexbar][flexbar]               |                         |                             |[QoRTs][qorts]                        |
|[Jellyfish][jellyfish]           |                         |                             |[Qualimap][qualimap]                  |
|[KAT][kat]                       |                         |                             |[QUAST][quast]                        |
|[MinIONQC][minionqc]             |                         |                             |[RNA-SeQC][rna_seqc]                  |
|[Skewer][skewer]                 |                         |                             |[RSeQC][rseqc]                        |
|[SortMeRNA][sortmerna]           |                         |                             |[Sargasso][sargasso]                  |
<<<<<<< HEAD
|[SeqyClean][seqyclean]                                 |                         |                             |[Sex.DetERRmine][sexdeterrmine]       |
=======
|                                 |                         |                             |[Sex.DetERRmine][sexdeterrmine]       |
>>>>>>> b739f1a2
|                                 |                         |                             |[Supernova][supernova]                |
|                                 |                         |                             |[VCFTools][vcftools]                  |
|                                 |                         |                             |[VerifyBAMID][verifybamid]            |


MultiQC can also easily parse data from custom scripts, if correctly formatted / configured.
See the [MultiQC documentation](http://multiqc.info/docs/#custom-content) for more information.

Please note that some modules only recognise output from certain tool subcommands. Please follow the
links in the above table to the [module documentation](http://multiqc.info/docs/#multiqc-modules)
for more information.

More modules are being written all of the time. Please suggest any ideas as a new
[issue](https://github.com/ewels/MultiQC/issues) _(include an example log file if possible)_.

## Installation

You can install MultiQC from [PyPI](https://pypi.python.org/pypi/multiqc/)
using `pip` as follows:
```bash
pip install multiqc
```

Alternatively, you can install using [Conda](http://anaconda.org/)
from the [bioconda channel](https://bioconda.github.io/):
```bash
conda install -c bioconda multiqc
```

If you would like the development version instead, the command is:
```bash
pip install --upgrade --force-reinstall git+https://github.com/ewels/MultiQC.git
```

MultiQC is also available in the
[Galaxy Toolshed](https://toolshed.g2.bx.psu.edu/view/engineson/multiqc/).

## Usage
Once installed, you can use MultiQC by navigating to your analysis directory
(or a parent directory) and running the tool:
```bash
multiqc .
```

That's it! MultiQC will scan the specified directory (`.` is the current dir)
and produce a report detailing whatever it finds.

The report is created in `multiqc_report.html` by default. Tab-delimited data
files are also created in `multiqc_data/`, containing extra information.
These can be easily inspected using Excel (use `--data-format` to get `yaml`
or `json` instead).

For more detailed instructions, run `multiqc -h` or see the
[documentation](http://multiqc.info/docs/#running-multiqc).

## Citation
Please consider citing MultiQC if you use it in your analysis.

> **MultiQC: Summarize analysis results for multiple tools and samples in a single report** <br/>
> _Philip Ewels, Måns Magnusson, Sverker Lundin and Max Käller_ <br/>
> Bioinformatics (2016) <br/>
> doi: [10.1093/bioinformatics/btw354](http://dx.doi.org/10.1093/bioinformatics/btw354) <br/>
> PMID: [27312411](http://www.ncbi.nlm.nih.gov/pubmed/27312411)

```TeX
@article{doi:10.1093/bioinformatics/btw354,
author = {Ewels, Philip and Magnusson, Måns and Lundin, Sverker and Käller, Max},
title = {MultiQC: summarize analysis results for multiple tools and samples in a single report},
journal = {Bioinformatics},
volume = {32},
number = {19},
pages = {3047},
year = {2016},
doi = {10.1093/bioinformatics/btw354},
URL = { + http://dx.doi.org/10.1093/bioinformatics/btw354},
eprint = {/oup/backfile/Content_public/Journal/bioinformatics/32/19/10.1093_bioinformatics_btw354/3/btw354.pdf}
}
```

## Contributions & Support

Contributions and suggestions for new features are welcome, as are bug reports!
Please create a new [issue](https://github.com/ewels/MultiQC/issues) for any
of these, including example reports where possible. MultiQC has extensive
[documentation](http://multiqc.info/docs) describing how to write new modules,
plugins and templates.

There is a chat room for the package hosted on Gitter where you can discuss
things with the package author and other developers:
https://gitter.im/ewels/MultiQC

If in doubt, feel free to get in touch with the author directly:
[@ewels](https://github.com/ewels) (phil.ewels@scilifelab.se)

### Contributors
Project lead and main author: [@ewels](https://github.com/ewels)

Code contributions from:
[@ahvigil](https://github.com/ahvigil),
[@aledj2](https://github.com/aledj2),
[@apeltzer](https://github.com/apeltzer),
[@avilella](https://github.com/avilella),
[@boulund](https://github.com/boulund),
[@bschiffthaler](https://github.com/bschiffthaler),
[@chuan-wang](https://github.com/chuan-wang),
[@cpavanrun](https://github.com/cpavanrun),
[@dakl](https://github.com/dakl),
[@elizabethcook21](https://github.com/elizabethcook21),
[@ehsueh](https://github.com/ehsueh),
[@epruesse](https://github.com/epruesse),
[@florianduclot](https://github.com/florianduclot/),
[@guillermo-carrasco](https://github.com/guillermo-carrasco),
[@HLWiencko](https://github.com/HLWiencko),
[@iimog](https://github.com/iimog),
[@joachimwolff](https://github.com/joachimwolff),
[@jrderuiter](https://github.com/jrderuiter),
[@lpantano](https://github.com/lpantano),
[@matthdsm](https://github.com/matthdsm),
[@MaxUlysse](https://github.com/MaxUlysse),
[@mlusignan](https://github.com/mlusignan),
[@moonso](https://github.com/moonso),
[@noirot](https://github.com/noirot),
[@remiolsen](https://github.com/remiolsen),
[@rdali](https://github.com/rdali),
[@rlegendre](https://github.com/rlegendre),
[@robinandeer](https://github.com/robinandeer),
[@Rotholandus](https://github.com/Rotholandus),
[@sachalau](https://github.com/sachalau/),
[@smeds](https://github.com/smeds/),
[@t-neumann](https://github.com/t-neumann),
[@vladsaveliev](https://github.com/vladsaveliev),
[@winni2k](https://github.com/winni2k),
[@wkretzsch](https://github.com/wkretzsch),
[@nservant](https://github.com/nservant),

and many others. Thanks for your support!

MultiQC is released under the GPL v3 or later licence.

[adapterremoval]: http://multiqc.info/docs/#adapter-removal
[afterqc]:        http://multiqc.info/docs/#afterqc
[bamtools]:       http://multiqc.info/docs/#bamtools
[bbmap]:          http://multiqc.info/docs/#bbmap
[bcftools]:       http://multiqc.info/docs/#bcftools
[bcl2fastq]:      http://multiqc.info/docs/#bcl2fastq
[biobambam2]:     http://multiqc.info/docs/#biobambam2
[biobloomtools]:  http://multiqc.info/docs/#biobloom-tools
[biscuit]:        http://multiqc.info/docs/#biscuit
[bismark]:        http://multiqc.info/docs/#bismark
[bowtie-1]:       http://multiqc.info/docs/#bowtie-1
[bowtie-2]:       http://multiqc.info/docs/#bowtie-2
[busco]:          http://multiqc.info/docs/#busco
[clipandmerge]:   http://multiqc.info/docs/#clipandmerge
[clusterflow]:    http://multiqc.info/docs/#cluster-flow
[conpair]:        http://multiqc.info/docs/#conpair
[cutadapt]:       http://multiqc.info/docs/#cutadapt
[damageprofiler]: http://multiqc.info/docs/#damageprofiler
[dedup]:          http://multiqc.info/docs/#dedup
[deeptools]:      http://multiqc.info/docs/#deeptools
[disambiguate]:   http://multiqc.info/docs/#disambiguate
[fastq-screen]:   http://multiqc.info/docs/#fastq-screen
[fastqc]:         http://multiqc.info/docs/#fastqc
[fastp]:          http://multiqc.info/docs/#fastp
[featurecounts]:  http://multiqc.info/docs/#featurecounts
[fgbio]:          http://multiqc.info/docs/#fgbio
[flash]:          http://multiqc.info/docs/#flash
[flexbar]:        http://multiqc.info/docs/#flexbar
[gatk]:           http://multiqc.info/docs/#gatk
[goleft]:         http://multiqc.info/docs/#goleft-indexcov
[hicexplorer]:    http://multiqc.info/docs/#hicexplorer
[hicup]:          http://multiqc.info/docs/#hicup
[hicpro]:         http://multiqc.info/docs/#hic-pro
[hisat2]:         http://multiqc.info/docs/#hisat2
[homer]:          http://multiqc.info/docs/#homer
[htseq]:          http://multiqc.info/docs/#htseq
[interop]:        http://multiqc.info/docs/#interop
[jellyfish]:      http://multiqc.info/docs/#jellyfish
[kallisto]:       http://multiqc.info/docs/#kallisto
[kat]:            http://multiqc.info/docs/#kat
[leehom]:         http://multiqc.info/docs/#leehom
[longranger]:     http://multiqc.info/docs/#longranger
[macs2]:          http://multiqc.info/docs/#macs2
[methylqa]:       http://multiqc.info/docs/#methylqa
[minionqc]:       http://multiqc.info/docs/#minionqc
[mirtrace]:       http://multiqc.info/docs/#mirtrace
[mosdepth]:       http://multiqc.info/docs/#mosdepth
[peddy]:          http://multiqc.info/docs/#peddy
[phantompeakqualtools]: http://multiqc.info/docs/#phantompeakqualtools
[picard]:         http://multiqc.info/docs/#picard
[preseq]:         http://multiqc.info/docs/#preseq
[prokka]:         http://multiqc.info/docs/#prokka
[qorts]:          http://multiqc.info/docs/#qorts
[qualimap]:       http://multiqc.info/docs/#qualimap
[quast]:          http://multiqc.info/docs/#quast
[rna_seqc]:       http://multiqc.info/docs/#rna_seqc
[rsem]:           http://multiqc.info/docs/#rsem
[rseqc]:          http://multiqc.info/docs/#rseqc
[salmon]:         http://multiqc.info/docs/#salmon
[samblaster]:     http://multiqc.info/docs/#samblaster
[samtools]:       http://multiqc.info/docs/#samtools
[sargasso]:       http://multiqc.info/docs/#sargasso
<<<<<<< HEAD
[seqyclean]:      http://multiqc.info/docs/#seqyclean
=======
>>>>>>> b739f1a2
[sexdeterrmine]:  http://multiqc.info/docs/#sex.deterrmine
[skewer]:         http://multiqc.info/docs/#skewer
[slamdunk]:       http://multiqc.info/docs/#slamdunk
[snpeff]:         http://multiqc.info/docs/#snpeff
[sortmerna]:      http://multiqc.info/docs/#sortmerna
[stacks]:         http://multiqc.info/docs/#stacks
[star]:           http://multiqc.info/docs/#star
[supernova]:      http://multiqc.info/docs/#supernova
[theta2]:         http://multiqc.info/docs/#theta2
[tophat]:         http://multiqc.info/docs/#tophat
[trimmomatic]:    http://multiqc.info/docs/#trimmomatic
[vcftools]:       http://multiqc.info/docs/#vcftools
[verifyBAMID]:    http://multiqc.info/docs/#verifybamid<|MERGE_RESOLUTION|>--- conflicted
+++ resolved
@@ -54,11 +54,7 @@
 |[MinIONQC][minionqc]             |                         |                             |[RNA-SeQC][rna_seqc]                  |
 |[Skewer][skewer]                 |                         |                             |[RSeQC][rseqc]                        |
 |[SortMeRNA][sortmerna]           |                         |                             |[Sargasso][sargasso]                  |
-<<<<<<< HEAD
-|[SeqyClean][seqyclean]                                 |                         |                             |[Sex.DetERRmine][sexdeterrmine]       |
-=======
-|                                 |                         |                             |[Sex.DetERRmine][sexdeterrmine]       |
->>>>>>> b739f1a2
+|[SeqyClean][seqyclean]           |                         |                             |[Sex.DetERRmine][sexdeterrmine]       |
 |                                 |                         |                             |[Supernova][supernova]                |
 |                                 |                         |                             |[VCFTools][vcftools]                  |
 |                                 |                         |                             |[VerifyBAMID][verifybamid]            |
@@ -260,10 +256,7 @@
 [samblaster]:     http://multiqc.info/docs/#samblaster
 [samtools]:       http://multiqc.info/docs/#samtools
 [sargasso]:       http://multiqc.info/docs/#sargasso
-<<<<<<< HEAD
 [seqyclean]:      http://multiqc.info/docs/#seqyclean
-=======
->>>>>>> b739f1a2
 [sexdeterrmine]:  http://multiqc.info/docs/#sex.deterrmine
 [skewer]:         http://multiqc.info/docs/#skewer
 [slamdunk]:       http://multiqc.info/docs/#slamdunk
